/***********************************************************************************************************************
 *
 * Copyright (C) 2010 by the Stratosphere project (http://stratosphere.eu)
 *
 * Licensed under the Apache License, Version 2.0 (the "License"); you may not use this file except in compliance with
 * the License. You may obtain a copy of the License at
 *
 *     http://www.apache.org/licenses/LICENSE-2.0
 *
 * Unless required by applicable law or agreed to in writing, software distributed under the License is distributed on
 * an "AS IS" BASIS, WITHOUT WARRANTIES OR CONDITIONS OF ANY KIND, either express or implied. See the License for the
 * specific language governing permissions and limitations under the License.
 *
 **********************************************************************************************************************/

package eu.stratosphere.pact.compiler;

import java.io.IOException;
import java.net.InetSocketAddress;
import java.util.ArrayList;
import java.util.HashMap;
import java.util.HashSet;
import java.util.Iterator;
import java.util.List;
import java.util.Map;
import java.util.Set;

import org.apache.commons.logging.Log;
import org.apache.commons.logging.LogFactory;

import eu.stratosphere.nephele.configuration.ConfigConstants;
import eu.stratosphere.nephele.configuration.Configuration;
import eu.stratosphere.nephele.configuration.GlobalConfiguration;
import eu.stratosphere.nephele.instance.InstanceType;
import eu.stratosphere.nephele.instance.InstanceTypeDescription;
import eu.stratosphere.nephele.ipc.RPC;
import eu.stratosphere.nephele.net.NetUtils;
import eu.stratosphere.nephele.protocols.ExtendedManagementProtocol;
import eu.stratosphere.pact.common.contract.CoGroupContract;
import eu.stratosphere.pact.common.contract.Contract;
import eu.stratosphere.pact.common.contract.CrossContract;
<<<<<<< HEAD
import eu.stratosphere.pact.common.contract.FileDataSinkContract;
import eu.stratosphere.pact.common.contract.FileDataSourceContract;
=======
import eu.stratosphere.pact.common.contract.GenericDataSink;
>>>>>>> 3775fdca
import eu.stratosphere.pact.common.contract.GenericDataSource;
import eu.stratosphere.pact.common.contract.MapContract;
import eu.stratosphere.pact.common.contract.MatchContract;
import eu.stratosphere.pact.common.contract.ReduceContract;
import eu.stratosphere.pact.common.plan.Plan;
import eu.stratosphere.pact.common.plan.Visitor;
import eu.stratosphere.pact.common.util.PactConfigConstants;
import eu.stratosphere.pact.compiler.costs.CostEstimator;
import eu.stratosphere.pact.compiler.costs.FixedSizeClusterCostEstimator;
import eu.stratosphere.pact.compiler.plan.CoGroupNode;
import eu.stratosphere.pact.compiler.plan.CrossNode;
import eu.stratosphere.pact.compiler.plan.DataSinkNode;
import eu.stratosphere.pact.compiler.plan.DataSourceNode;
import eu.stratosphere.pact.compiler.plan.MapNode;
import eu.stratosphere.pact.compiler.plan.MatchNode;
import eu.stratosphere.pact.compiler.plan.OptimizedPlan;
import eu.stratosphere.pact.compiler.plan.OptimizerNode;
import eu.stratosphere.pact.compiler.plan.PactConnection;
import eu.stratosphere.pact.compiler.plan.PactConnection.TempMode;
import eu.stratosphere.pact.compiler.plan.ReduceNode;
import eu.stratosphere.pact.compiler.plan.SingleInputNode;
import eu.stratosphere.pact.compiler.plan.SinkJoiner;
import eu.stratosphere.pact.compiler.plan.TwoInputNode;
import eu.stratosphere.pact.runtime.task.HistogramTask;
import eu.stratosphere.pact.runtime.task.util.OutputEmitter.ShipStrategy;

/**
 * The optimizer that takes the user specified pact plan and creates an optimized plan that contains
 * exact descriptions about how the physical execution will take place. It first translates the user
 * pact program into an internal optimizer representation and then chooses between different alternatives
 * for shipping strategies and local strategies.
 * <p>
 * The basic principle is taken from optimizer works in systems such as Volcano/Cascades and Selinger/System-R/DB2. The
 * optimizer walks from the sinks down, generating interesting properties, and ascends from the sources generating
 * alternative plans, pruning against the interesting properties.
 * <p>
 * The optimizer also assigns the memory to the individual tasks. This is currently done in a very simple fashion: All
 * sub-tasks that need memory (e.g. reduce or match) are given an equal share of memory.
 * 
 * @author Stephan Ewen (stephan.ewen@tu-berlin.de)
 */
public class PactCompiler {

	// ------------------------------------------------------------------------
	// Constants
	// ------------------------------------------------------------------------

	/**
	 * Compiler hint key for the input channel's shipping strategy. This String is a key to the contract's stub
	 * parameters. The corresponding value tells the compiler which shipping strategy to use for the input channel.
	 * If the contract has two input channels, the shipping strategy is applied to both input channels.
	 */
	public static final String HINT_SHIP_STRATEGY = "INPUT_SHIP_STRATEGY";

	/**
	 * Compiler hint key for the <b>first</b> input channel's shipping strategy. This String is a key to
	 * the contract's stub parameters. The corresponding value tells the compiler which shipping strategy
	 * to use for the <b>first</b> input channel. Only applicable to contracts with two inputs.
	 */
	public static final String HINT_SHIP_STRATEGY_FIRST_INPUT = "INPUT_LEFT_SHIP_STRATEGY";

	/**
	 * Compiler hint key for the <b>second</b> input channel's shipping strategy. This String is a key to
	 * the contract's stub parameters. The corresponding value tells the compiler which shipping strategy
	 * to use for the <b>second</b> input channel. Only applicable to contracts with two inputs.
	 */
	public static final String HINT_SHIP_STRATEGY_SECOND_INPUT = "INPUT_RIGHT_SHIP_STRATEGY";

	/**
	 * Value for the shipping strategy compiler hint that enforces a <b>repartition</b> strategy on the
	 * input channel.
	 * 
	 * @see #HINT_SHIP_STRATEGY
	 * @see #HINT_SHIP_STRATEGY_FIRST_INPUT
	 * @see #HINT_SHIP_STRATEGY_SECOND_INPUT
	 */
	public static final String HINT_SHIP_STRATEGY_REPARTITION = "SHIP_REPARTITION";

	/**
	 * Value for the shipping strategy compiler hint that enforces a <b>broadcast</b> strategy on the
	 * input channel.
	 * 
	 * @see #HINT_SHIP_STRATEGY
	 * @see #HINT_SHIP_STRATEGY_FIRST_INPUT
	 * @see #HINT_SHIP_STRATEGY_SECOND_INPUT
	 */
	public static final String HINT_SHIP_STRATEGY_BROADCAST = "SHIP_BROADCAST";

	/**
	 * Value for the shipping strategy compiler hint that enforces a <b>Forward</b> strategy on the
	 * input channel, i.e. no redistribution of any kind.
	 * 
	 * @see #HINT_SHIP_STRATEGY
	 * @see #HINT_SHIP_STRATEGY_FIRST_INPUT
	 * @see #HINT_SHIP_STRATEGY_SECOND_INPUT
	 */
	public static final String HINT_SHIP_STRATEGY_FORWARD = "SHIP_FORWARD";

	/**
	 * Compiler hint key for the contract's local strategy. This String is a key to the contract's stub
	 * parameters. The corresponding value tells the compiler which local strategy to use to process the
	 * data inside one partition.
	 * <p>
	 * This hint is ignored by contracts that do not have a local strategy (such as <i>Map</i>), or by contracts that
	 * have no choice in their local strategy (such as <i>Cross</i>).
	 */
	public static final String HINT_LOCAL_STRATEGY = "LOCAL_STRATEGY";

	/**
	 * Value for the local strategy compiler hint that enforces a <b>sort based</b> local strategy.
	 * For example, a <i>Reduce</i> contract will sort the data to group it.
	 * 
	 * @see #HINT_LOCAL_STRATEGY
	 */
	public static final String HINT_LOCAL_STRATEGY_SORT = "LOCAL_STRATEGY_SORT";
	
	/**
	 * Value for the local strategy compiler hint that enforces a <b>sort based</b> local strategy.
	 * During sorting a combine method is repeatedly applied to reduce the data volume.
	 * For example, a <i>Reduce</i> contract will sort the data to group it.
	 * 
	 * @see #HINT_LOCAL_STRATEGY
	 */
	public static final String HINT_LOCAL_STRATEGY_COMBINING_SORT = "LOCAL_STRATEGY_COMBINING_SORT";
	
	/**
	 * Value for the local strategy compiler hint that enforces a <b>sort merge based</b> local strategy on both
	 * inputs with subsequent merging of inputs. 
	 * For example, a <i>Match</i> or <i>CoGroup</i> contract will use a sort-merge strategy to find pairs 
	 * of matching keys.
	 * 
	 * @see #HINT_LOCAL_STRATEGY
	 */
	public static final String HINT_LOCAL_STRATEGY_SORT_BOTH_MERGE = "LOCAL_STRATEGY_SORT_BOTH_MERGE";
	
	/**
	 * Value for the local strategy compiler hint that enforces a <b>sort merge based</b> local strategy.
	 * The the first input is sorted, the second input is assumed to be sorted. After sorting both inputs are merged. 
	 * For example, a <i>Match</i> or <i>CoGroup</i> contract will use a sort-merge strategy to find pairs 
	 * of matching keys.
	 * 
	 * @see #HINT_LOCAL_STRATEGY
	 */
	public static final String HINT_LOCAL_STRATEGY_SORT_FIRST_MERGE = "LOCAL_STRATEGY_SORT_FIRST_MERGE";
	
	/**
	 * Value for the local strategy compiler hint that enforces a <b>sort merge based</b> local strategy.
	 * The the second input is sorted, the first input is assumed to be sorted. After sorting both inputs are merged. 
	 * For example, a <i>Match</i> or <i>CoGroup</i> contract will use a sort-merge strategy to find pairs 
	 * of matching keys.
	 * 
	 * @see #HINT_LOCAL_STRATEGY
	 */
	public static final String HINT_LOCAL_STRATEGY_SORT_SECOND_MERGE = "LOCAL_STRATEGY_SORT_SECOND_MERGE";
	
	/**
	 * Value for the local strategy compiler hint that enforces a <b>merge based</b> local strategy.
	 * Both inputs are assumed to be sorted and are merged. 
	 * For example, a <i>Match</i> or <i>CoGroup</i> contract will use a merge strategy to find pairs 
	 * of matching keys.
	 * 
	 * @see #HINT_LOCAL_STRATEGY
	 */
	public static final String HINT_LOCAL_STRATEGY_MERGE = "LOCAL_STRATEGY_MERGE";

	/**
	 * Value for the local strategy compiler hint that enforces a <b>sort based</b> local strategy with self crossing.
	 * For example, a <i>Match</i> contract whose inputs are identical will use this strategy to find pairs 
	 * of matching keys.
	 * 
	 * @see #HINT_LOCAL_STRATEGY
	 */
	public static final String HINT_LOCAL_STRATEGY_SORT_SELF_NESTEDLOOP = "LOCAL_STRATEGY_SORT_SELF_NESTEDLOOP";
	
	/**
	 * Value for the local strategy compiler hint that enforces a self crossing local strategy.
	 * For example, a <i>Match</i> contract whose inputs are identical and already grouped will use this strategy to find pairs 
	 * of matching keys.
	 * 
	 * @see #HINT_LOCAL_STRATEGY
	 */
	public static final String HINT_LOCAL_STRATEGY_SELF_NESTEDLOOP = "LOCAL_STRATEGY_SELF_NESTEDLOOP";

	
	/**
	 * Value for the local strategy compiler hint that enforces a <b>hash based</b> local strategy.
	 * For example, a <i>Match</i> contract will use a hybrid-hash-join strategy to find pairs of
	 * matching keys. The <b>first</b> input will be used to build the hash table, the second input will be
	 * used to probe the table.
	 * 
	 * @see #HINT_LOCAL_STRATEGY
	 */
	public static final String HINT_LOCAL_STRATEGY_HASH_BUILD_FIRST = "LOCAL_STRATEGY_HASH_BUILD_FIRST";

	/**
	 * Value for the local strategy compiler hint that enforces a <b>hash based</b> local strategy.
	 * For example, a <i>Match</i> contract will use a hybrid-hash-join strategy to find pairs of
	 * matching keys. The <b>second</b> input will be used to build the hash table, the first input will be
	 * used to probe the table.
	 * 
	 * @see #HINT_LOCAL_STRATEGY
	 */
	public static final String HINT_LOCAL_STRATEGY_HASH_BUILD_SECOND = "LOCAL_STRATEGY_HASH_BUILD_SECOND";

	/**
	 * Value for the local strategy compiler hint that enforces a <b>in-memory hash based</b> local strategy.
	 * For example, a <i>Match</i> contract will use a hash-join strategy where the hash-table is kept entirely
	 * in main memory. The <b>first</b> input will be used to build the hash table, the second input will be
	 * used to probe the table.
	 * <p>
	 * NOTE: Tasks with this this local strategy may fail, if there is not enough main memory for the hash-table.
	 * 
	 * @see #HINT_LOCAL_STRATEGY
	 */
	public static final String HINT_LOCAL_STRATEGY_INMEM_HASH_BUILD_FIRST = "LOCAL_STRATEGY_INMEM_HASH_BUILD_FIRST";

	/**
	 * Value for the local strategy compiler hint that enforces a <b>in-memory hash based</b> local strategy.
	 * For example, a <i>Match</i> contract will use a hash-join strategy where the hash-table is kept entirely
	 * in main memory. The <b>second</b> input will be used to build the hash table, the first input will be
	 * used to probe the table.
	 * <p>
	 * NOTE: Tasks with this this local strategy may fail, if there is not enough main memory for the hash-table.
	 * 
	 * @see #HINT_LOCAL_STRATEGY
	 */
	public static final String HINT_LOCAL_STRATEGY_INMEM_HASH_BUILD_SECOND = "LOCAL_STRATEGY_INMEM_HASH_BUILD_SECOND";

	/**
	 * Value for the local strategy compiler hint that chooses the outer side of the <b>nested-loop</b> local strategy.
	 * A <i>Cross</i> contract will process the data of the <b>first</b> input in the outer-loop of the nested loops.
	 * Hence, the data of the first input will be is streamed though, while the data of the second input is stored on
	 * disk
	 * and repeatedly read.
	 * 
	 * @see #HINT_LOCAL_STRATEGY
	 */
	public static final String HINT_LOCAL_STRATEGY_NESTEDLOOP_STREAMED_OUTER_FIRST = "LOCAL_STRATEGY_NESTEDLOOP_STREAMED_OUTER_FIRST";

	/**
	 * Value for the local strategy compiler hint that chooses the outer side of the <b>nested-loop</b> local strategy.
	 * A <i>Cross</i> contract will process the data of the <b>second</b> input in the outer-loop of the nested loops.
	 * Hence, the data of the second input will be is streamed though, while the data of the first input is stored on
	 * disk
	 * and repeatedly read.
	 * 
	 * @see #HINT_LOCAL_STRATEGY
	 */
	public static final String HINT_LOCAL_STRATEGY_NESTEDLOOP_STREAMED_OUTER_SECOND = "LOCAL_STRATEGY_NESTEDLOOP_STREAMED_OUTER_SECOND";

	/**
	 * Value for the local strategy compiler hint that chooses the outer side of the <b>nested-loop</b> local strategy.
	 * A <i>Cross</i> contract will process the data of the <b>first</b> input in the outer-loop of the nested loops.
	 * Further more, the first input, being the outer side, will be processed in blocks, and for each block, the second
	 * input,
	 * being the inner side, will read repeatedly from disk.
	 * 
	 * @see #HINT_LOCAL_STRATEGY
	 */
	public static final String HINT_LOCAL_STRATEGY_NESTEDLOOP_BLOCKED_OUTER_FIRST = "LOCAL_STRATEGY_NESTEDLOOP_BLOCKED_OUTER_FIRST";

	/**
	 * Value for the local strategy compiler hint that chooses the outer side of the <b>nested-loop</b> local strategy.
	 * A <i>Cross</i> contract will process the data of the <b>second</b> input in the outer-loop of the nested loops.
	 * Further more, the second input, being the outer side, will be processed in blocks, and for each block, the first
	 * input,
	 * being the inner side, will read repeatedly from disk.
	 * 
	 * @see #HINT_LOCAL_STRATEGY
	 */
	public static final String HINT_LOCAL_STRATEGY_NESTEDLOOP_BLOCKED_OUTER_SECOND = "LOCAL_STRATEGY_NESTEDLOOP_BLOCKED_OUTER_SECOND";

	public static final int DEFAULT_TEMP_TASK_MEMORY = 4; // the amount of memory for TempTasks in MB
	
	/**
	 * The log handle that is used by the compiler to log messages.
	 */
	public static final Log LOG = LogFactory.getLog(PactCompiler.class);

	// ------------------------------------------------------------------------
	// Members
	// ------------------------------------------------------------------------

	/**
	 * The statistics object used to obtain statistics, such as input sizes,
	 * for the cost estimation process.
	 */
	private final DataStatistics statistics;

	/**
	 * The cost estimator used by the compiler.
	 */
	private final CostEstimator costEstimator;

	/**
	 * The connection used to connect to the job-manager.
	 */
	private final InetSocketAddress jobManagerAddress;

	/**
	 * The maximum number of machines (instances) to use, per the configuration.
	 */
	private final int maxMachines;

	/**
	 * The default degree of parallelism for jobs compiled by this compiler.
	 */
	private final int defaultDegreeOfParallelism;

	/**
	 * The maximum number of subtasks that should share an instance.
	 */
	private final int maxIntraNodeParallelism;

	// ------------------------------------------------------------------------
	// Constructor & Setup
	// ------------------------------------------------------------------------

	/**
	 * Creates a new compiler instance. The compiler has no access to statistics about the
	 * inputs and can hence not determine any properties. It will perform all optimization with
	 * unknown sizes and default to the most robust strategy to fulfill the PACTs. The
	 * compiler also uses conservative default estimates for the operator costs, since
	 * it has no access to another cost estimator.
	 * <p>
	 * The address of the job manager (to obtain system characteristics) is determined via the global configuration.
	 */
	public PactCompiler() {
		this(null, new FixedSizeClusterCostEstimator());
	}

	/**
	 * Creates a new compiler instance that uses the statistics object to determine properties about the input.
	 * Given those statistics, the compiler can make better choices for the execution strategies.
	 * as if no filesystem was given. The compiler uses conservative default estimates for the operator costs, since
	 * it has no access to another cost estimator.
	 * <p>
	 * The address of the job manager (to obtain system characteristics) is determined via the global configuration.
	 * 
	 * @param stats
	 *        The statistics to be used to determine the input properties.
	 */
	public PactCompiler(DataStatistics stats) {
		this(stats, new FixedSizeClusterCostEstimator());
	}

	/**
	 * Creates a new compiler instance. The compiler has no access to statistics about the
	 * inputs and can hence not determine any properties. It will perform all optimization with
	 * unknown sizes and default to the most robust strategy to fulfill the PACTs. It uses
	 * however the given cost estimator to compute the costs of the individual operations.
	 * <p>
	 * The address of the job manager (to obtain system characteristics) is determined via the global configuration.
	 * 
	 * @param estimator
	 *        The <tt>CostEstimator</tt> to use to cost the individual operations.
	 */
	public PactCompiler(CostEstimator estimator) {
		this(null, estimator);
	}

	/**
	 * Creates a new compiler instance that uses the statistics object to determine properties about the input.
	 * Given those statistics, the compiler can make better choices for the execution strategies.
	 * as if no filesystem was given. It uses the given cost estimator to compute the costs of the individual
	 * operations.
	 * <p>
	 * The address of the job manager (to obtain system characteristics) is determined via the global configuration.
	 * 
	 * @param stats
	 *        The statistics to be used to determine the input properties.
	 * @param estimator
	 *        The <tt>CostEstimator</tt> to use to cost the individual operations.
	 */
	public PactCompiler(DataStatistics stats, CostEstimator estimator) {
		this(stats, estimator, null);
	}

	/**
	 * Creates a new compiler instance that uses the statistics object to determine properties about the input.
	 * Given those statistics, the compiler can make better choices for the execution strategies.
	 * as if no filesystem was given. It uses the given cost estimator to compute the costs of the individual
	 * operations.
	 * <p>
	 * The given socket-address is used to connect to the job manager to obtain system characteristics, like available
	 * memory. If that parameter is null, then the address is obtained from the global configuration.
	 * 
	 * @param stats
	 *        The statistics to be used to determine the input properties.
	 * @param estimator
	 *        The <tt>CostEstimator</tt> to use to cost the individual operations.
	 * @param jobManagerConnection
	 *        The address of the job manager that is queried for system characteristics.
	 */
	public PactCompiler(DataStatistics stats, CostEstimator estimator, InetSocketAddress jobManagerConnection) {
		this.statistics = stats;
		this.costEstimator = estimator;

		Configuration config = GlobalConfiguration.getConfiguration();

		// determine the maximum number of instances to use
		this.maxMachines = config.getInteger(PactConfigConstants.MAXIMUM_NUMBER_MACHINES_KEY,
			PactConfigConstants.DEFAULT_MAX_NUMBER_MACHINES);

		// determine the default parallelization degree
		this.defaultDegreeOfParallelism = config.getInteger(PactConfigConstants.DEFAULT_PARALLELIZATION_DEGREE_KEY,
			PactConfigConstants.DEFAULT_PARALLELIZATION_DEGREE);

		// determine the default intra-node parallelism
		int maxInNodePar = config.getInteger(PactConfigConstants.PARALLELIZATION_MAX_INTRA_NODE_DEGREE_KEY,
			PactConfigConstants.DEFAULT_MAX_INTRA_NODE_PARALLELIZATION_DEGREE);
		if (maxInNodePar == 0 || maxInNodePar < -1) {
			LOG.error("Invalid maximum degree of intra-node parallelism: " + maxInNodePar +
				". Ignoring parameter.");
			maxInNodePar = PactConfigConstants.DEFAULT_MAX_INTRA_NODE_PARALLELIZATION_DEGREE;
		}
		this.maxIntraNodeParallelism = maxInNodePar;

		// assign the connection to the job-manager
		if (jobManagerConnection != null) {
			this.jobManagerAddress = jobManagerConnection;
		} else {
			final String address = config.getString(ConfigConstants.JOB_MANAGER_IPC_ADDRESS_KEY, null);
			if (address == null) {
				throw new CompilerException(
					"Cannot find address to job manager's RPC service in the global configuration.");
			}

			final int port = GlobalConfiguration.getInteger(ConfigConstants.JOB_MANAGER_IPC_PORT_KEY,
				ConfigConstants.DEFAULT_JOB_MANAGER_IPC_PORT);
			if (port < 0) {
				throw new CompilerException(
					"Cannot find port to job manager's RPC service in the global configuration.");
			}

			this.jobManagerAddress = new InetSocketAddress(address, port);
		}
	}

	// ------------------------------------------------------------------------
	//                               Compilation
	// ------------------------------------------------------------------------

	/**
	 * Translates the given pact plan in to an OptimizedPlan, where all nodes have their local strategy assigned
	 * and all channels have a shipping strategy assigned. The compiler connects to the job manager to obtain information
	 * about the available instances and their memory and then chooses an instance type to schedule the execution on.
	 * <p>
	 * The compilation process itself goes through several phases:
	 * <ol>
	 * <li>Create <tt>OptimizerNode</tt> representations of the PACTs, assign parallelism and compute size estimates.</li>
	 * <li>Compute interesting properties and auxiliary structures.</li>
	 * <li>Enumerate plan alternatives. This cannot be done in the same step as the interesting property computation (as
	 * opposed to the Database approaches), because we support plans that are not trees.</li>
	 * </ol>
	 * 
	 * @param pactPlan The PACT plan to be translated.
	 * @return The optimized plan.
	 * @throws CompilerException
	 *         Thrown, if the plan is invalid or the optimizer encountered an inconsistent
	 *         situation during the compilation process.
	 */
	public OptimizedPlan compile(Plan pactPlan) throws CompilerException
	{
		// -------------------- try to get the connection to the job manager ----------------------
		// --------------------------to obtain instance information --------------------------------

		if (LOG.isDebugEnabled()) {
			LOG.debug("Connecting compiler to JobManager to dertermine instance information.");
		}
		
		// create the connection in a separate thread, such that this thread
		// can abort, if an unsuccessful connection occurs.
		Map<InstanceType, InstanceTypeDescription> instances = null;
		
		JobManagerConnector jmc = new JobManagerConnector(this.jobManagerAddress);
		Thread connectorThread = new Thread(jmc, "Compiler - JobManager connector.");
		connectorThread.setDaemon(true);
		connectorThread.start();

		// connect and get the result
		try {
			jmc.waitForCompletion();
			instances = jmc.instances;
			if (instances == null) {
				throw new NullPointerException("Returned instance map is <null>");
			}
		}
		catch (Throwable t) {
			throw new CompilerException("Available instances could not be determined from job manager: " + 
				t.getMessage(), t);
		}

		// determine which type to run on
		InstanceTypeDescription type = getType(instances);
		
		return compile(pactPlan, type);
	}
	/**
	 * Translates the given pact plan in to an OptimizedPlan, where all nodes have their local strategy assigned
	 * and all channels have a shipping strategy assigned. The process goes through several phases:
	 * <ol>
	 * <li>Create <tt>OptimizerNode</tt> representations of the PACTs, assign parallelism and compute size estimates.</li>
	 * <li>Compute interesting properties and auxiliary structures.</li>
	 * <li>Enumerate plan alternatives. This cannot be done in the same step as the interesting property computation (as
	 * opposed to the Database approaches), because we support plans that are not trees.</li>
	 * </ol>
	 * 
	 * @param pactPlan The PACT plan to be translated.
	 * @param type The instance type to schedule the execution on. Used also to determine the amount of memory
	 *             available to the tasks.
	 * @return The optimized plan.
	 * @throws CompilerException
	 *         Thrown, if the plan is invalid or the optimizer encountered an inconsistent
	 *         situation during the compilation process.
	 */
	public OptimizedPlan compile(Plan pactPlan, InstanceTypeDescription type) throws CompilerException
	{
		if (LOG.isDebugEnabled()) {
			LOG.debug("Beginning compilation of PACT program '" + pactPlan.getJobName() + '\'');
		}
		
		final String instanceName = type.getInstanceType().getIdentifier();
		
		// we subtract some percentage of the memory to accommodate for rounding errors and fragmentation
		final long memoryPerInstance = (long) (type.getHardwareDescription().getSizeOfFreeMemory() * 0.96f);
		int memoryMegabytes = (int) (memoryPerInstance >>> 20);
		int numInstances = type.getMaximumNumberOfAvailableInstances();
		
		// determine the maximum number of machines to use
		int maxMachinesJob = pactPlan.getMaxNumberMachines();

		if (maxMachinesJob < 1) {
			maxMachinesJob = this.maxMachines;
		} else if (this.maxMachines >= 1) {
			// check if the program requested more than the global config allowed
			if (maxMachinesJob > this.maxMachines && LOG.isWarnEnabled()) {
				LOG.warn("Maximal number of machines specified in PACT program (" + maxMachinesJob
					+ ") exceeds the maximum number in the global configuration (" + this.maxMachines
					+ "). Using the value given in the global configuration.");
			}

			maxMachinesJob = Math.min(maxMachinesJob, this.maxMachines);
		}

		// adjust the maximum number of machines the the number of available instances
		if (maxMachinesJob < 1) {
			maxMachinesJob = numInstances;
		} else if (maxMachinesJob > numInstances) {
			maxMachinesJob = numInstances;
			if (LOG.isInfoEnabled()) {
				LOG.info("Maximal number of machines decreased to " + maxMachinesJob +
					" because no more instances are available.");
			}
		}

		// set the default degree of parallelism
<<<<<<< HEAD
		int defaultParallelism = this.defaultDegreeOfParallelism;
		if (defaultParallelism < 1) {
			defaultParallelism = maxMachinesJob * this.defaultIntraNodeParallelism;
		} else if (defaultParallelism > maxMachinesJob * this.defaultIntraNodeParallelism) {
			int oldParallelism = defaultParallelism;
			defaultParallelism = maxMachinesJob * this.defaultIntraNodeParallelism;

			if (LOG.isInfoEnabled()) {
				LOG.info("Decreasing default degree of parallelism from " + oldParallelism +
					" to " + defaultParallelism + " to fit a maximum number of " + maxMachinesJob +
					" instances with a intra-parallelism of " + this.defaultIntraNodeParallelism);
=======
		int defaultParallelism = pactPlan.getDefaultParallelism() > 0 ?
			pactPlan.getDefaultParallelism() : this.defaultDegreeOfParallelism;
		
		if (this.maxIntraNodeParallelism > 0) {
			if (defaultParallelism < 1) {
				defaultParallelism = maxMachinesJob * this.maxIntraNodeParallelism;
			}
			else if (defaultParallelism > maxMachinesJob * this.maxIntraNodeParallelism) {
				int oldParallelism = defaultParallelism;
				defaultParallelism = maxMachinesJob * this.maxIntraNodeParallelism;

				if (LOG.isInfoEnabled()) {
					LOG.info("Decreasing default degree of parallelism from " + oldParallelism +
						" to " + defaultParallelism + " to fit a maximum number of " + maxMachinesJob +
						" instances with a intra-parallelism of " + maxIntraNodeParallelism);
				}
			}
		} else if (defaultParallelism < 1) {
			defaultParallelism = maxMachinesJob;
			if (LOG.isInfoEnabled()) {
				LOG.info("No default parallelism specified. Using default parallelism of " + defaultParallelism + " (One task per instance)");
>>>>>>> 3775fdca
			}
		}

		// log the output
		if (LOG.isDebugEnabled()) {
			LOG.debug("Using a default degree of parallelism of " + defaultParallelism +
<<<<<<< HEAD
				", a default intra-node parallelism of " + this.defaultIntraNodeParallelism + '.');
			if (this.maxMachines > 0) {
				LOG.debug("The execution is limited to a maximum number of " + this.maxMachines + " machines.");
=======
				", a maximum intra-node parallelism of " + this.maxIntraNodeParallelism + '.');
			if (maxMachines > 0) {
				LOG.debug("The execution is limited to a maximum number of " + maxMachinesJob + " machines.");
>>>>>>> 3775fdca
			}

		}

		// the first step in the compilation is to create the optimizer plan representation
		// this step does the following:
		// 1) It creates an optimizer plan node for each pact
		// 2) It connects them via channels
		// 3) It looks for hints about local strategies and channel types and
		// sets the types and strategies accordingly
		// 4) It makes estimates about the data volume of the data sources and
		// propagates those estimates through the plan

		GraphCreatingVisitor graphCreator = new GraphCreatingVisitor(this.statistics, maxMachinesJob, defaultParallelism, true);
		pactPlan.accept(graphCreator);

		// if we have a plan with multiple data sinks, add logical optimizer nodes that have two data-sinks as children
		// each until we have only a single root node. This allows to transparently deal with the nodes with
		// multiple outputs
		OptimizerNode rootNode = null;

		if (graphCreator.sinks.size() == 1) {
			rootNode = graphCreator.sinks.get(0);
		} else if (graphCreator.sinks.size() > 1) {
			Iterator<DataSinkNode> iter = graphCreator.sinks.iterator();
			rootNode = iter.next();
			int id = graphCreator.getId();

			while (iter.hasNext()) {
				rootNode = new SinkJoiner(rootNode, iter.next());
				rootNode.SetId(id++);
			}
		} else {
			throw new CompilerException("The plan encountered when generating alternatives has no sinks.");
		}

		// Now that the previous step is done, the next step is to traverse the graph again for the two
		// steps that cannot directly be performed during the plan enumeration, because we are dealing with DAGs
		// rather than a trees. That requires us to deviate at some points from the classical DB optimizer algorithms.
		//
		// 1) propagate the interesting properties top-down through the graph
		// 2) Track information about nodes with multiple outputs that are later on reconnected in a node with
		// multiple inputs.
		InterestingPropertyAndBranchesVisitor propsVisitor = new InterestingPropertyAndBranchesVisitor(
			this.costEstimator);
		rootNode.accept(propsVisitor);

		// the final step is now to generate the actual plan alternatives
		List<? extends OptimizerNode> bestPlan = rootNode.getAlternativePlans(this.costEstimator);

		if (bestPlan.size() != 1) {
			throw new CompilerException("Error in compiler: more than one best plan was created!");
		}

		// check if the best plan's root is a data sink (single sink plan)
		// if so, directly take it. if it is a sink joiner node, get its contained sinks
		OptimizerNode bestPlanRoot = bestPlan.get(0);
		List<DataSinkNode> bestPlanSinks = new ArrayList<DataSinkNode>(4);

		if (bestPlanRoot instanceof DataSinkNode) {
			bestPlanSinks.add((DataSinkNode) bestPlanRoot);
		} else if (bestPlanRoot instanceof SinkJoiner) {
			((SinkJoiner) bestPlanRoot).getDataSinks(bestPlanSinks);
		}
		
		// connect nodes bidirectional
		new NodeConnector().connectNodes(bestPlanSinks);

		// insert temporary dams, as they may be necessary in non-tree graphs to prevent deadlocks
		Configuration config = GlobalConfiguration.getConfiguration();
		new DeadlockResolver(config.getBoolean("channel.network.allowSpilling",true)).resolveDeadlocks(bestPlanSinks);

		// finalize the plan
		OptimizedPlan plan = new PlanFinalizer().createFinalPlan(bestPlanSinks, pactPlan.getJobName(), memoryMegabytes);
		plan.setInstanceTypeName(instanceName);
		plan.setPlanConfiguration(pactPlan.getPlanConfiguration());
		
		return plan;
	}

	/**
	 * This function performs only the first step to the compilation process - the creation of the optimizer
	 * representation of the plan. No estimations or enumerations of alternatives are done here.
	 * 
	 * @param pactPlan
	 *        The plan to generate the optimizer representation for.
	 * @return The optimizer representation of the plan.
	 */
	public static OptimizedPlan createPreOptimizedPlan(Plan pactPlan)
	{
		GraphCreatingVisitor graphCreator = new GraphCreatingVisitor(null, -1, 1, false);
		pactPlan.accept(graphCreator);
		OptimizedPlan optPlan = new OptimizedPlan(graphCreator.sources, graphCreator.sinks, graphCreator.con2node.values(),
				pactPlan.getJobName());
		optPlan.setPlanConfiguration(pactPlan.getPlanConfiguration());
		return optPlan;
	}

	/**
	 * This utility class performs the translation from the user specified PACT job to the optimizer plan.
	 * It works as a visitor that walks the user's job in a depth-first fashion. During the descend, it creates
	 * an optimizer node for each pact, respectively data source or -sink. During the ascend, it connects
	 * the nodes to the full graph.
	 * <p>
	 * This translator relies on the <code>setInputs</code> method in the nodes. As that method implements the size
	 * estimation and the awareness for optimizer hints, the sizes will be properly estimated and the translated plan
	 * already respects all optimizer hints.
	 */
	private static final class GraphCreatingVisitor implements Visitor<Contract>
	{
		private final Map<Contract, OptimizerNode> con2node; // map from the contract objects to their
																// corresponding optimizer nodes

		private final List<DataSourceNode> sources; // all data source nodes in the optimizer plan

		private final List<DataSinkNode> sinks; // all data sink nodes in the optimizer plan

		private final DataStatistics statistics; // used to access basic file statistics

		private final int maxMachines; // the maximum number of machines to use

		private final int defaultParallelism; // the default degree of parallelism

		private int id; // the incrementing id for the nodes.

		private final boolean computeEstimates; // flag indicating whether to compute additional info

		/**
		 * Creates a new node creating visitor.
		 */
		private GraphCreatingVisitor(DataStatistics statistics, int maxMachines, int defaultParallelism, boolean computeEstimates)
		{
			this.con2node = new HashMap<Contract, OptimizerNode>();
			this.sources = new ArrayList<DataSourceNode>(4);
			this.sinks = new ArrayList<DataSinkNode>(2);

			this.statistics = statistics;

			this.maxMachines = maxMachines;
			this.defaultParallelism = defaultParallelism;

			this.id = 1;

			this.computeEstimates = computeEstimates;
		}

		/*
		 * (non-Javadoc)
		 * @see
		 * eu.stratosphere.pact.common.plan.Visitor#preVisit(eu.stratosphere.pact.common.plan.Visitable)
		 */
		@Override
		public boolean preVisit(Contract c) {
			// check if we have been here before
			if (this.con2node.containsKey(c)) {
				return false;
			}

			OptimizerNode n = null;

			// create a node for the pact (or sink or source) if we have not been here before
<<<<<<< HEAD
			if (c instanceof FileDataSinkContract<?, ?>) {
				DataSinkNode dsn = new DataSinkNode((FileDataSinkContract<?, ?>) c);
				this.sinks.add(dsn);
				n = dsn;
			} else if (c instanceof FileDataSourceContract<?, ?>) {
				DataSourceNode dsn = new DataSourceNode((FileDataSourceContract<?, ?>) c);
=======
			if (c instanceof GenericDataSink) {
				DataSinkNode dsn = new DataSinkNode((GenericDataSink) c);
				this.sinks.add(dsn);
				n = dsn;
			} else if (c instanceof GenericDataSource) {
				DataSourceNode dsn = new DataSourceNode((GenericDataSource<?>) c);
>>>>>>> 3775fdca
				this.sources.add(dsn);
				n = dsn;
			} else if (c instanceof MapContract) {
				n = new MapNode((MapContract) c);
			} else if (c instanceof ReduceContract) {
				n = new ReduceNode((ReduceContract) c);
			} else if (c instanceof MatchContract) {
				n = new MatchNode((MatchContract) c);
			} else if (c instanceof CoGroupContract) {
				n = new CoGroupNode((CoGroupContract) c);
			} else if (c instanceof CrossContract) {
				n = new CrossNode((CrossContract) c);
			} else {
				throw new IllegalArgumentException("Unknown contract type.");
			}

			this.con2node.put(c, n);

			// set the degree of parallelism
			int par = c.getDegreeOfParallelism();
			par = par >= 1 ? par : this.defaultParallelism;

			// set the parallelism only if it has not been set before
			if (n.getDegreeOfParallelism() < 1) {
				n.setDegreeOfParallelism(par);
			}

			// check if we need to set the instance sharing accordingly such that
			// the maximum number of machines is not exceeded
			int tasksPerInstance = 1;
			if (this.maxMachines > 0) {
				int p = n.getDegreeOfParallelism();
				tasksPerInstance = (p / this.maxMachines) + (p % this.maxMachines == 0 ? 0 : 1);
<<<<<<< HEAD

				tasksPerInstance = Math.max(tasksPerInstance, this.defaultIntraNodeParallelism);
=======
>>>>>>> 3775fdca
			}

			// we group together n tasks per machine, depending on config and the above computed
			// value required to obey the maximum number of machines
			n.setInstancesPerMachine(tasksPerInstance);

			return true;
		}

		/*
		 * (non-Javadoc)
		 * @see
		 * eu.stratosphere.pact.common.plan.Visitor#postVisit(eu.stratosphere.pact.common.plan.Visitable)
		 */
		@Override
		public void postVisit(Contract c) {
			OptimizerNode n = this.con2node.get(c);

			// check if we have been here before
			if (n.getId() > 0) {
				return;
			}

			n.SetId(this.id++);

			// first connect to the predecessors
<<<<<<< HEAD
			if(!(c instanceof GenericDataSource<?, ?>))
				n.setInputs(this.con2node);
=======
			n.setInputs(this.con2node);
>>>>>>> 3775fdca

			// now compute the output estimates
			if (this.computeEstimates) {
				n.computeOutputEstimates(this.statistics);
			}
		}

		public int getId() {
			return this.id;
		}

	};

	/**
	 * Visitor that computes the interesting properties for each node in the plan. On its recursive
	 * depth-first descend, it propagates all interesting properties top-down. On its re-ascend,
	 * it computes auxiliary maps that are needed to support plans that are not a minimally connected
	 * DAG (Such plans are not trees, but at least one node feeds its output into more than one other
	 * node).
	 */
	private static final class InterestingPropertyAndBranchesVisitor implements Visitor<OptimizerNode> {

		private CostEstimator estimator; // the cost estimator used to compute the

		// maximal costs for an interesting property

		/**
		 * Creates a new visitor that computes the interesting properties for all nodes in the plan.
		 * It uses the given cost estimator used to compute the maximal costs for an interesting property.
		 * 
		 * @param estimator
		 *        The cost estimator to estimate the maximal costs for interesting properties.
		 */
		InterestingPropertyAndBranchesVisitor(CostEstimator estimator) {
			this.estimator = estimator;
		}

		/*
		 * (non-Javadoc)
		 * @see
		 * eu.stratosphere.pact.common.plan.Visitor#preVisit(eu.stratosphere.pact.common.plan.Visitable)
		 */
		@Override
		public boolean preVisit(OptimizerNode node) {
			// The interesting properties must be computed on the descend. In case a node has multiple outputs,
			// that computation must happen during the last descend.

			if (node.haveAllOutputConnectionInterestingProperties() && node.getInterestingProperties() == null) {
				node.computeInterestingProperties();
				node.computeInterestingPropertiesForInputs(this.estimator);
			}

			// make sure we descend in any case (even if it causes redundant descends), because the branch propagation
			// during the post visit needs to happen during the first re-ascend
			return true;
		}

		/*
		 * (non-Javadoc)
		 * @see
		 * eu.stratosphere.pact.common.plan.Visitor#postVisit(eu.stratosphere.pact.common.plan.Visitable)
		 */
		@Override
		public void postVisit(OptimizerNode node) {
			node.computeUnclosedBranchStack();
		}
	};

	/**
	 * Utility class that traverses a plan to connect all nodes.
	 */
	private static final class NodeConnector implements Visitor<OptimizerNode> {
		private final Set<OptimizerNode> allNodes; // a set of all nodes in the optimizer plan

		/**
		 * Creates a new node connector.
		 */
		private NodeConnector() {
			this.allNodes = new HashSet<OptimizerNode>();
		}

		private void connectNodes(List<DataSinkNode> sinks) {
			
			// traverse the graph
			for (DataSinkNode node : sinks) {
				node.accept(this);
			}
		}

		/*
		 * (non-Javadoc)
		 * @see
		 * eu.stratosphere.pact.common.plan.Visitor#preVisit(eu.stratosphere.pact.common.plan.Visitable)
		 */
		@Override
		public boolean preVisit(OptimizerNode visitable) {
			// if we come here again, prevent a further descend
			if (!this.allNodes.add(visitable)) {
				return false;
			}

			for (List<PactConnection> cl : visitable.getIncomingConnections()) {
				for(PactConnection c : cl) {
					c.getSourcePact().addOutgoingConnection(c);
				}
			}

			return true;
		}

		/*
		 * (non-Javadoc)
		 * @see
		 * eu.stratosphere.pact.common.plan.Visitor#postVisit(eu.stratosphere.pact.common.plan.Visitable)
		 */
		@Override
		public void postVisit(OptimizerNode visitable) {
			// do nothing
		}
	}
	
	/**
	 * Utility class that traverses a plan to collect all nodes and add them to the OptimizedPlan.
	 * Besides collecting all nodes, this traversal assigns the memory to the nodes.
	 */
	private static final class PlanFinalizer implements Visitor<OptimizerNode>
	{
		private final Set<OptimizerNode> allNodes; // a set of all nodes in the optimizer plan

		private final List<DataSourceNode> sources; // all data source nodes in the optimizer plan

		private final List<DataSinkNode> sinks; // all data sink nodes in the optimizer plan

		private int memoryConsumers; // a counter of all memory consumers
		
		private int memoryPerInstance; // the amount of memory per instance

		/**
		 * Creates a new plan finalizer.
		 */
		private PlanFinalizer() {
			this.allNodes = new HashSet<OptimizerNode>();
			this.sources = new ArrayList<DataSourceNode>();
			this.sinks = new ArrayList<DataSinkNode>();
		}

		private OptimizedPlan createFinalPlan(List<DataSinkNode> sinks, String jobName, int memoryPerInstance)
		{
			if (LOG.isDebugEnabled())
				LOG.debug("Available memory per instance: " + memoryPerInstance);
			
			this.memoryPerInstance = memoryPerInstance;
			this.memoryConsumers = 0;
			
			// traverse the graph
			for (DataSinkNode node : sinks) {
				node.accept(this);
			}

			// assign the memory to each node
			if (this.memoryConsumers > 0) {
				int memoryPerTask = this.memoryPerInstance / this.memoryConsumers;
				LOG.debug("Memory per consumer: "+memoryPerTask);
				for (OptimizerNode node : this.allNodes) {
					int consumerCount = node.getMemoryConsumerCount(); 
					if (consumerCount > 0) {
						node.setMemoryPerTask(memoryPerTask * consumerCount);
						LOG.debug("Assigned "+(memoryPerTask * consumerCount)+" MB to "+node.getPactContract().getName());
					}
					
					for (PactConnection conn : node.getOutgoingConnections()) {
						if(conn.getShipStrategy() == ShipStrategy.PARTITION_RANGE) {
							node.getPactContract().getParameters().setInteger(HistogramTask.HISTOGRAM_MEMORY, memoryPerTask);
							LOG.debug("Assigned "+(memoryPerTask)+" MB for histogram building during range partitioning");
						}
					}
				}
			}

			return new OptimizedPlan(this.sources, this.sinks, this.allNodes, jobName);
		}

		/*
		 * (non-Javadoc)
		 * @see
		 * eu.stratosphere.pact.common.plan.Visitor#preVisit(eu.stratosphere.pact.common.plan.Visitable)
		 */
		@Override
		public boolean preVisit(OptimizerNode visitable) {
			// if we come here again, prevent a further descend
			if (!this.allNodes.add(visitable)) {
				return false;
			}

			for (List<PactConnection> cl : visitable.getIncomingConnections()) {
				for(PactConnection c : cl) {
					// check for memory consuming temp connection
					switch(c.getTempMode()) {
						case NONE:
							// do nothing
							break;
						case TEMP_SENDER_SIDE:
							// reduce available memory
							this.memoryPerInstance -= PactCompiler.DEFAULT_TEMP_TASK_MEMORY * 
														c.getSourcePact().getDegreeOfParallelism();
							LOG.debug("Memory reduced to "+this.memoryPerInstance+ " due to TempTask");
							break;
						case TEMP_RECEIVER_SIDE:
							// reduce available memory
							this.memoryPerInstance -= PactCompiler.DEFAULT_TEMP_TASK_MEMORY * 
														c.getTargetPact().getDegreeOfParallelism();
							LOG.debug("Memory reduced to "+this.memoryPerInstance+ " due to TempTask");
							break;
					}
				}
			}
			
			for (PactConnection conn : visitable.getOutgoingConnections()) {
				if(conn.getShipStrategy() == ShipStrategy.PARTITION_RANGE) {
					// One memory consumer for the histogram
					this.memoryConsumers += visitable.getInstancesPerMachine();
					//Reduce available memory because of temp task to avoid spilling
					this.memoryPerInstance -= PactCompiler.DEFAULT_TEMP_TASK_MEMORY *
					conn.getSourcePact().getDegreeOfParallelism();
					//TODO: is this correct reducing memory per INSTANCE by multiplying required
					//memory * the TOTAL DoP?
					LOG.debug("Memory reduced to "+this.memoryPerInstance+ " due to TempTask");
				}
			}

			if (visitable instanceof DataSinkNode) {
				this.sinks.add((DataSinkNode) visitable);
			} else if (visitable instanceof DataSourceNode) {
				this.sources.add((DataSourceNode) visitable);
			}

			// count the memory consumption
			this.memoryConsumers += visitable.getMemoryConsumerCount() * visitable.getInstancesPerMachine();
			
			return true;
		}

		/*
		 * (non-Javadoc)
		 * @see
		 * eu.stratosphere.pact.common.plan.Visitor#postVisit(eu.stratosphere.pact.common.plan.Visitable)
		 */
		@Override
		public void postVisit(OptimizerNode visitable) {
			// do nothing
		}
	}

	/**
	 * Utility class to resolve pipeline deadlocks in non-tree graphs.
	 * Deadlocks can be resolved by inserting artificial dams (temping connections) or duplicating parts of the program.
	 * 
	 * @author Fabian Hueske (fabian.hueske@tu-berlin.de)
	 */
	private static final class DeadlockResolver implements Visitor<OptimizerNode> {
		
		// TODO: deadlock resolving should be integrated into the optimization and not done as a postprocessing
		
		private final boolean spillingActivated;
		private final HashSet<OptimizerNode> visitedNodes;
		
		private final List<PactConnection> deadlockConnection;
		
		public DeadlockResolver(boolean spillingActivated) {
			this.spillingActivated = spillingActivated;
			this.visitedNodes = new HashSet<OptimizerNode>();
			
			this.deadlockConnection = new ArrayList<PactConnection>();
		}
		
		public void resolveDeadlocks(List<DataSinkNode> sinks) {
			
			// traverse the graph
			for (DataSinkNode node : sinks) {
				node.accept(this);
			}

			for(PactConnection conn : this.deadlockConnection) {
				// unmark connection
				conn.setTempMode(TempMode.NONE);
				// resolve deadlock for connection
				resolveDeadlock(conn);
			}
			
		}

		/**
		 * Inserts temping connections where it is necessary.
		 * 
		 */
		@Override
		public boolean preVisit(OptimizerNode node) {
			
			if(this.visitedNodes.contains(node)) 
				return false; 
			
			// mark that we have been here
			this.visitedNodes.add(node);
			
			// check if temp task is required
			for (List<PactConnection> inConnList : node.getIncomingConnections()) {
				for(PactConnection inConn : inConnList) {
					// check if inConn is a blocked connection
					if (isBlockedConnection(inConn)) {
						// check if inConn needs to be temped
						if (mayCauseDeadlock(inConn)) {
							// mark connection as temped
							inConn.setTempMode(TempMode.TEMP_RECEIVER_SIDE);
							// insert connection into temp connection list
							this.deadlockConnection.add(inConn);
						}
					}
				}
			}
			
			return true;
		}

		@Override
		public void postVisit(OptimizerNode visitable) {
			// do nothing
		}

		/**
		 * Checks whether a connection is blocked (waiting for other connection to be fully read).
		 * Blocked connections are:
		 * - Connection to Match PACTs that probe a HashTable
		 * - Connection to Match PACTs that provide sorted input
		 * - Connection to CoGroup PACTs that provide sorted input
		 * - Connection to Cross PACTs that are the outer loop of the nested-loop strategy
		 * Connections that are explicitly temping are never blocked!
		 * If the Nephele system was started with activated network spilling, data that cannot be forwarded to 
		 * the task is written to disk and later forwarded. 
		 * Hence, network channels are never blocking if network spilling is activated. 
		 * 
		 * @param conn
		 *        Connection that is checked for being a blocked connection.
		 * @return True if the connection is blocked, False otherwise.
		 */
		private boolean isBlockedConnection(PactConnection conn) {
			if (conn.getTempMode() != TempMode.NONE) {
				return false;
			}
			
			if (this.spillingActivated &&
					(
					conn.getShipStrategy() == ShipStrategy.BROADCAST ||
					conn.getShipStrategy() == ShipStrategy.PARTITION_HASH || 
					conn.getShipStrategy() == ShipStrategy.PARTITION_RANGE || 
					conn.getShipStrategy() == ShipStrategy.SFR
					)
				) {
				// network spilling is activated and shipping strategy will use network channels
				return false;
			}

			switch (conn.getTargetPact().getPactType()) {
			case Match:
				// test if hash strategy is used
				int inConnIdx = conn.getTargetPact().getIncomingConnections().indexOf(conn);
				switch (conn.getTargetPact().getLocalStrategy()) {
				case HYBRIDHASH_FIRST:
					// first input is build side
					if (inConnIdx == 1)
						return true;
					
					return false;
				case HYBRIDHASH_SECOND:
					// second input is build side
					if (inConnIdx == 0)
						return true;

					return false;
				case MMHASH_FIRST:
					// first input is build side
					if (inConnIdx == 1)
						return true;

					return false;
				case MMHASH_SECOND:
					// second input is build side
					if (inConnIdx == 0)
						return true;

					return false;
				case SORT_FIRST_MERGE:
					// first input is sorted
					if (inConnIdx == 1)
						return true;

					return false;
				case SORT_SECOND_MERGE:
					// second input is sorted
					if (inConnIdx == 0)
						return true;

					return false;
				default:
					return false;
				}
			case Cogroup:
				inConnIdx = conn.getTargetPact().getIncomingConnections().indexOf(conn);
				switch (conn.getTargetPact().getLocalStrategy()) {
				case SORT_FIRST_MERGE:
					// first input is sorted
					if (inConnIdx == 1)
						return true;

					return false;
				case SORT_SECOND_MERGE:
					// second input is sorted
					if (inConnIdx == 0)
						return true;

					return false;
				default:
					return false;
				}
			case Cross:
				inConnIdx = conn.getTargetPact().getIncomingConnections().indexOf(conn);
				switch (conn.getTargetPact().getLocalStrategy()) {
				case NESTEDLOOP_BLOCKED_OUTER_SECOND:
					// first input is fully read before processing (inner side)
					if (inConnIdx == 1)
						return true;

					return false;
				case NESTEDLOOP_STREAMED_OUTER_SECOND:
					// first input is fully read before processing (inner side)
					if (inConnIdx == 1)
						return true;

					return false;
				case NESTEDLOOP_BLOCKED_OUTER_FIRST:
					// second input is fully read before processing (inner side)
					if (inConnIdx == 0)
						return true;

					return false;
				case NESTEDLOOP_STREAMED_OUTER_FIRST:
					// second input is fully read before processing (inner side)
					if (inConnIdx == 0)
						return true;

					return false;
				default:
					return false;
				}
			default:
				return false;
			}
		}

		/**
		 * Checks whether a connection is temping (consuming all records before processing).
		 * Temping connections are:
		 * - Connections to Reduce PACTs
		 * - Connections to CoGroup PACTs
		 * - Connections to Match PACTs with MergeSort LocalStrategy
		 * - Connections to Match PACTs that build a HashTable
		 * - Connections to Cross PACTs that are read into the resetable iterator
		 * - Connections that are explicitly tempings
		 * 
		 * @param conn
		 *        Connection that is checked for temping
		 * @return True if the connection is temping, False otherwise
		 */
		private boolean isTempingConnection(PactConnection conn) {
			if (conn.getTempMode() != TempMode.NONE) {
				return true;
			}

			switch (conn.getTargetPact().getPactType()) {
			case Reduce:
				switch (conn.getTargetPact().getLocalStrategy()) {
				case SORT: 
					// sort reads everything before processing
					return true;
				}
				return true;
			case Match:
				int inConnIdx = conn.getTargetPact().getIncomingConnections().indexOf(conn);
				switch (conn.getTargetPact().getLocalStrategy()) {
				case SORT_BOTH_MERGE:
					// sort reads everything before processing
					return true;
				case SORT_FIRST_MERGE:
					if (inConnIdx == 0)
						// input is sorted
						return true;
	
					// input is NOT sorted
					return false;
				case SORT_SECOND_MERGE:
					if (inConnIdx == 1)
						// input is sorted
						return true;

					// input is NOT sorted
					return false;
				case HYBRIDHASH_FIRST:
					if (inConnIdx == 0)
						// input is put into hashtable
						return true;

					// input is NOT put into hashtable
					return false;
				case HYBRIDHASH_SECOND:
					if (inConnIdx == 1)
						// input is put into hashtable
						return true;

					// input is NOT put into hashtable
					return false;
				case MMHASH_FIRST:
					if (inConnIdx == 0)
						// input is put into hashtable
						return true;

					// input is NOT put into hashtable
					return false;
				case MMHASH_SECOND:
					if (inConnIdx == 1)
						// input is put into hashtable
						return true;

					// input is NOT put into hashtable
					return false;
				default:
					return false;
				}
			case Cross:
				inConnIdx = conn.getTargetPact().getIncomingConnections().indexOf(conn);
				switch (conn.getTargetPact().getLocalStrategy()) {
				case NESTEDLOOP_BLOCKED_OUTER_SECOND:
					if (inConnIdx == 0)
						// input is put read into resettable iterator
						return true;

					// input is put block-wise streamed over resettable iterator
					return false;
				case NESTEDLOOP_STREAMED_OUTER_SECOND:
					if (inConnIdx == 0)
						// input is put read into resettable iterator
						return true;

					// input is put block-wise streamed over resettable iterator
					return false;
				case NESTEDLOOP_BLOCKED_OUTER_FIRST:
					if (inConnIdx == 1)
						// input is put read into resettable iterator
						return true;

					// input is put block-wise streamed over resettable iterator
					return false;
				case NESTEDLOOP_STREAMED_OUTER_FIRST:
					if (inConnIdx == 1)
						// input is put read into resettable iterator
						return true;

					// input is put block-wise streamed over resettable iterator
					return false;
				}
			case Cogroup:
				inConnIdx = conn.getTargetPact().getIncomingConnections().indexOf(conn);
				switch (conn.getTargetPact().getLocalStrategy()) {
				case SORT_BOTH_MERGE:
					// sort reads everything before processing
					return true;
				case SORT_FIRST_MERGE:
					if (inConnIdx == 0)
						// input is sorted
						return true;

					// input is NOT sorted
					return false;
				case SORT_SECOND_MERGE:
					if (inConnIdx == 1)
						// input is sorted
						return true;
					// input is NOT sorted
					return false;
				}
			default:
				return false;
			}
		}

		/**
		 * Checks whether a blocked connection may cause a deadlock.
		 * A blocked connection is a dam since it has to wait until the input of the other connection is fully read
		 * (probe-side for hash strategies, streaming-side for nested-loop strategy, etc.).
		 * The dam becomes critical if the blocking connection is fed by a node, that has multiple outputs.
		 * Since the other targets of the multi-output-node have to wait for the blocked connection to flow.
		 * This might cause following problems:
		 * 1) Deadlocks
		 * 2) Performance decrease due to time to wait for blocking connections
		 * The problem vanishes if a temping node (a node that consumes all tuples before processing) lies on the path
		 * from the multi-output-node to the blocked connection.
		 * This method checks if a blocked connection is fed by a multi-output-node and whether a temping node exists on the
		 * path.
		 * If the blocked connection is not fed by a multi-output node it does not need be be temped.
		 * Otherwise, it needs to be temped if there are no temping nodes on the path.
		 * 
		 * @param conn
		 *        Blocked connection that should be checked for deadlock potential
		 * @return True if the blocked connection may cause a deadlock, False otherwise.
		 */
		private boolean mayCauseDeadlock(PactConnection conn) {
			if (isTempingConnection(conn)) {
				return false;
			}

			if (conn.getSourcePact().getOutgoingConnections().size() > 1) {
				return true;
			}
			
			
			for (List<PactConnection> inConnList : conn.getSourcePact().getIncomingConnections()) {
				for(PactConnection inConn : inConnList) {
					if (mayCauseDeadlock(inConn) == true) {
						return true;
					}
				}
			}
		
			return false;
		}

		private void resolveDeadlock(PactConnection conn) {
			// TODO: decide smarter where to put temp (sender/receiver, connection)
			
			OptimizerNode sourcePact = conn.getSourcePact();
			OptimizerNode targetPact = conn.getTargetPact();
			
			if(sourcePact instanceof DataSourceNode) {
				// instead of temping connection duplicate DataSourceNode
				
				// duplicate DataSourceNode
				DataSourceNode duplicateDataSource = new DataSourceNode((GenericDataSource<?>)sourcePact.getPactContract());
				duplicateDataSource.setDegreeOfParallelism(sourcePact.getDegreeOfParallelism());
				duplicateDataSource.setInstancesPerMachine(sourcePact.getInstancesPerMachine());
				// create new connection
				PactConnection newConn = new PactConnection(conn, duplicateDataSource, targetPact);
				
				// remove connection from original DataSourceNode
				sourcePact.getOutgoingConnections().remove(conn);
				// add new connection to new DataSourceNode
				duplicateDataSource.addOutgoingConnection(newConn);
				// replace old connection with new connection
				if(targetPact instanceof SingleInputNode) {
					((SingleInputNode)targetPact).addInputConnection(newConn);
				} else if(targetPact instanceof TwoInputNode) {
					if(((TwoInputNode)targetPact).getFirstInputConnection() == conn) {
						((TwoInputNode)targetPact).setFirstInputConnection(newConn);
					} else {
						((TwoInputNode)targetPact).setSecondInputConnection(newConn);
					}
				}
				
			} else if(sourcePact.getIncomingConnections().size() > 1) {
				// node has more than one incoming connection
				// can't push temp further down, insert temping here
				conn.setTempMode(TempMode.TEMP_RECEIVER_SIDE);
			} else if(sourcePact.getOutgoingConnections().size() > 1) {
				// node has more than one outgoing connection
				// this is the reason for the temp, insert temping here
				conn.setTempMode(TempMode.TEMP_RECEIVER_SIDE);
			} else {
				List<PactConnection> predConn = sourcePact.getIncomingConnections().get(0);
				
				for(PactConnection c : predConn) {
					long curSize = sourcePact.getEstimatedOutputSize();
					long predSize = c.getSourcePact().getEstimatedOutputSize();
				
					if(curSize < predSize) {
						// this conn will ship less data than the preceding conn
						// insert temping here
						conn.setTempMode(TempMode.TEMP_RECEIVER_SIDE);
					} else {
						// this conn ships same or more data than preceding conn
						// insert temp further ahead
						resolveDeadlock(c);
					}
				}
			}
		}
		
	}

	// ------------------------------------------------------------------------
	// Miscellaneous
	// ------------------------------------------------------------------------

	/**
	 * This utility method picks the instance type to be used for scheduling PACT processor
	 * instances.
	 * <p>
	 * 
	 * @param types The available types.
	 * @return The type to be used for scheduling.
	 * 
	 * @throws CompilerException
	 * @throws IllegalArgumentException
	 */
	private InstanceTypeDescription getType(Map<InstanceType, InstanceTypeDescription> types)
	throws CompilerException
	{
		if (types == null || types.size() < 1) {
			throw new IllegalArgumentException("No instance type found.");
		}
		
		InstanceTypeDescription retValue = null;
		long totalMemory = 0;
		int numInstances = 0;
		
		final Iterator<InstanceTypeDescription> it = types.values().iterator();
		while(it.hasNext())
		{
			final InstanceTypeDescription descr = it.next();
			
			// skip instances for which no hardware description is available
			// this means typically that no 
			if (descr.getHardwareDescription() == null || descr.getInstanceType() == null) {
				continue;
			}
			
			final int curInstances = descr.getMaximumNumberOfAvailableInstances();
			final long curMemory = curInstances * descr.getHardwareDescription().getSizeOfFreeMemory();
			
			// get, if first, or if it has more instances and not less memory, or if it has significantly more memory
			// and the same number of cores still
			if ( (retValue == null) ||
				 (curInstances > numInstances && (int) (curMemory * 1.2f) > totalMemory) ||
				 (curInstances * retValue.getInstanceType().getNumberOfCores() >= numInstances && 
							(int) (curMemory * 1.5f) > totalMemory)
				)
			{
				retValue = descr;
				numInstances = curInstances;
				totalMemory = curMemory;
			}
		}
		
		if (retValue == null) {
			throw new CompilerException("No instance currently registered at the job-manager. Retry later.\n" +
				"If the system has recently started, it may take a few seconds until the instances register.");
		}
		
		return retValue;
	}
	
	/**
	 * Utility class for an asynchronous connection to the job manager to determine the available instances.
	 */
	private static final class JobManagerConnector implements Runnable
	{
		private static final long MAX_MILLIS_TO_WAIT = 10000;
		
		private final InetSocketAddress jobManagerAddress;
		
		private final Object lock = new Object();
		
		private volatile Map<InstanceType, InstanceTypeDescription> instances;
		
		private volatile Throwable error;
		
		
		private JobManagerConnector(InetSocketAddress jobManagerAddress)
		{
			this.jobManagerAddress = jobManagerAddress;
		}
		
		
		public void waitForCompletion() throws Throwable
		{
			long start = System.currentTimeMillis();
			long remaining = MAX_MILLIS_TO_WAIT;
			
			if (this.error != null) {
				throw this.error;
			}
			if (this.instances != null) {
				return;
			}
			
			do {
				try {
					synchronized (this.lock) {
						this.lock.wait(remaining);
					}
				} catch (InterruptedException iex) {}
			}
			while (this.error == null && this.instances == null &&
					(remaining = MAX_MILLIS_TO_WAIT + start - System.currentTimeMillis()) > 0);
			
			if (this.error != null) {
				throw this.error;
			}
			if (this.instances != null) {
				return;
			}
			
			// try to forcefully shut this thread down
			throw new IOException("Connection timed out.");
		}
		
		/* (non-Javadoc)
		 * @see java.lang.Runnable#run()
		 */
		@Override
		public void run()
		{
			ExtendedManagementProtocol jobManagerConnection = null;

			try {
				jobManagerConnection = (ExtendedManagementProtocol) RPC.getProxy(ExtendedManagementProtocol.class,
					this.jobManagerAddress, NetUtils.getSocketFactory());

				this.instances = jobManagerConnection.getMapOfAvailableInstanceTypes();
				if (this.instances == null) {
					throw new IOException("Returned instance map was <null>");
				}
			}
			catch (Throwable t) {
				this.error = t;
			}
			finally {
				// first of all, signal completion
				synchronized (this.lock) {
					this.lock.notifyAll();
				}
				
				if (jobManagerConnection != null) {
					try {
						RPC.stopProxy(jobManagerConnection);
					} catch (Throwable t) {
						LOG.error("Could not cleanly shut down connection from compiler to job manager,", t);
					}
				}
				jobManagerConnection = null;
			}
		}
	}
}<|MERGE_RESOLUTION|>--- conflicted
+++ resolved
@@ -39,12 +39,7 @@
 import eu.stratosphere.pact.common.contract.CoGroupContract;
 import eu.stratosphere.pact.common.contract.Contract;
 import eu.stratosphere.pact.common.contract.CrossContract;
-<<<<<<< HEAD
-import eu.stratosphere.pact.common.contract.FileDataSinkContract;
-import eu.stratosphere.pact.common.contract.FileDataSourceContract;
-=======
 import eu.stratosphere.pact.common.contract.GenericDataSink;
->>>>>>> 3775fdca
 import eu.stratosphere.pact.common.contract.GenericDataSource;
 import eu.stratosphere.pact.common.contract.MapContract;
 import eu.stratosphere.pact.common.contract.MatchContract;
@@ -602,19 +597,6 @@
 		}
 
 		// set the default degree of parallelism
-<<<<<<< HEAD
-		int defaultParallelism = this.defaultDegreeOfParallelism;
-		if (defaultParallelism < 1) {
-			defaultParallelism = maxMachinesJob * this.defaultIntraNodeParallelism;
-		} else if (defaultParallelism > maxMachinesJob * this.defaultIntraNodeParallelism) {
-			int oldParallelism = defaultParallelism;
-			defaultParallelism = maxMachinesJob * this.defaultIntraNodeParallelism;
-
-			if (LOG.isInfoEnabled()) {
-				LOG.info("Decreasing default degree of parallelism from " + oldParallelism +
-					" to " + defaultParallelism + " to fit a maximum number of " + maxMachinesJob +
-					" instances with a intra-parallelism of " + this.defaultIntraNodeParallelism);
-=======
 		int defaultParallelism = pactPlan.getDefaultParallelism() > 0 ?
 			pactPlan.getDefaultParallelism() : this.defaultDegreeOfParallelism;
 		
@@ -629,29 +611,22 @@
 				if (LOG.isInfoEnabled()) {
 					LOG.info("Decreasing default degree of parallelism from " + oldParallelism +
 						" to " + defaultParallelism + " to fit a maximum number of " + maxMachinesJob +
-						" instances with a intra-parallelism of " + maxIntraNodeParallelism);
+						" instances with a intra-parallelism of " + this.maxIntraNodeParallelism);
 				}
 			}
 		} else if (defaultParallelism < 1) {
 			defaultParallelism = maxMachinesJob;
 			if (LOG.isInfoEnabled()) {
 				LOG.info("No default parallelism specified. Using default parallelism of " + defaultParallelism + " (One task per instance)");
->>>>>>> 3775fdca
 			}
 		}
 
 		// log the output
 		if (LOG.isDebugEnabled()) {
 			LOG.debug("Using a default degree of parallelism of " + defaultParallelism +
-<<<<<<< HEAD
-				", a default intra-node parallelism of " + this.defaultIntraNodeParallelism + '.');
+				", a maximum intra-node parallelism of " + this.maxIntraNodeParallelism + '.');
 			if (this.maxMachines > 0) {
-				LOG.debug("The execution is limited to a maximum number of " + this.maxMachines + " machines.");
-=======
-				", a maximum intra-node parallelism of " + this.maxIntraNodeParallelism + '.');
-			if (maxMachines > 0) {
 				LOG.debug("The execution is limited to a maximum number of " + maxMachinesJob + " machines.");
->>>>>>> 3775fdca
 			}
 
 		}
@@ -813,21 +788,12 @@
 			OptimizerNode n = null;
 
 			// create a node for the pact (or sink or source) if we have not been here before
-<<<<<<< HEAD
-			if (c instanceof FileDataSinkContract<?, ?>) {
-				DataSinkNode dsn = new DataSinkNode((FileDataSinkContract<?, ?>) c);
-				this.sinks.add(dsn);
-				n = dsn;
-			} else if (c instanceof FileDataSourceContract<?, ?>) {
-				DataSourceNode dsn = new DataSourceNode((FileDataSourceContract<?, ?>) c);
-=======
 			if (c instanceof GenericDataSink) {
 				DataSinkNode dsn = new DataSinkNode((GenericDataSink) c);
 				this.sinks.add(dsn);
 				n = dsn;
 			} else if (c instanceof GenericDataSource) {
 				DataSourceNode dsn = new DataSourceNode((GenericDataSource<?>) c);
->>>>>>> 3775fdca
 				this.sources.add(dsn);
 				n = dsn;
 			} else if (c instanceof MapContract) {
@@ -861,11 +827,6 @@
 			if (this.maxMachines > 0) {
 				int p = n.getDegreeOfParallelism();
 				tasksPerInstance = (p / this.maxMachines) + (p % this.maxMachines == 0 ? 0 : 1);
-<<<<<<< HEAD
-
-				tasksPerInstance = Math.max(tasksPerInstance, this.defaultIntraNodeParallelism);
-=======
->>>>>>> 3775fdca
 			}
 
 			// we group together n tasks per machine, depending on config and the above computed
@@ -892,12 +853,8 @@
 			n.SetId(this.id++);
 
 			// first connect to the predecessors
-<<<<<<< HEAD
-			if(!(c instanceof GenericDataSource<?, ?>))
+			if(!(c instanceof GenericDataSource))
 				n.setInputs(this.con2node);
-=======
-			n.setInputs(this.con2node);
->>>>>>> 3775fdca
 
 			// now compute the output estimates
 			if (this.computeEstimates) {
