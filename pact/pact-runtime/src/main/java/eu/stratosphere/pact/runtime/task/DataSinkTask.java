/***********************************************************************************************************************
 *
 * Copyright (C) 2010 by the Stratosphere project (http://stratosphere.eu)
 *
 * Licensed under the Apache License, Version 2.0 (the "License"); you may not use this file except in compliance with
 * the License. You may obtain a copy of the License at
 *
 *     http://www.apache.org/licenses/LICENSE-2.0
 *
 * Unless required by applicable law or agreed to in writing, software distributed under the License is distributed on
 * an "AS IS" BASIS, WITHOUT WARRANTIES OR CONDITIONS OF ANY KIND, either express or implied. See the License for the
 * specific language governing permissions and limitations under the License.
 *
 **********************************************************************************************************************/

package eu.stratosphere.pact.runtime.task;

import java.io.FileNotFoundException;
import java.io.IOException;
import java.util.Comparator;
import java.util.Iterator;

import org.apache.commons.logging.Log;
import org.apache.commons.logging.LogFactory;

import eu.stratosphere.nephele.execution.librarycache.LibraryCacheManager;
import eu.stratosphere.nephele.fs.FileStatus;
import eu.stratosphere.nephele.fs.FileSystem;
import eu.stratosphere.nephele.fs.Path;
import eu.stratosphere.nephele.io.BipartiteDistributionPattern;
import eu.stratosphere.nephele.io.DistributionPattern;
import eu.stratosphere.nephele.io.PointwiseDistributionPattern;
import eu.stratosphere.nephele.io.RecordDeserializer;
import eu.stratosphere.nephele.io.RecordReader;
import eu.stratosphere.nephele.services.iomanager.IOManager;
import eu.stratosphere.nephele.services.iomanager.SerializationFactory;
import eu.stratosphere.nephele.services.memorymanager.MemoryAllocationException;
import eu.stratosphere.nephele.services.memorymanager.MemoryManager;
import eu.stratosphere.nephele.template.AbstractOutputTask;
import eu.stratosphere.pact.common.contract.Order;
import eu.stratosphere.pact.common.io.FileOutputFormat;
import eu.stratosphere.pact.common.io.OutputFormat;
import eu.stratosphere.pact.common.type.Key;
import eu.stratosphere.pact.common.type.KeyValuePair;
import eu.stratosphere.pact.common.type.Value;
import eu.stratosphere.pact.runtime.serialization.KeyValuePairDeserializer;
import eu.stratosphere.pact.runtime.serialization.WritableSerializationFactory;
import eu.stratosphere.pact.runtime.sort.SortMerger;
import eu.stratosphere.pact.runtime.sort.UnilateralSortMerger;
import eu.stratosphere.pact.runtime.task.util.CloseableInputProvider;
import eu.stratosphere.pact.runtime.task.util.SimpleCloseableInputProvider;
import eu.stratosphere.pact.runtime.task.util.TaskConfig;

/**
 * DataSinkTask which is executed by a Nephele task manager.
 * The task hands the data to an output format.
 * 
 * @see eu.stratosphere.pact.common.io.OutputFormat
 * 
 * @author Fabian Hueske
 */
<<<<<<< HEAD
@SuppressWarnings( { "unchecked", "rawtypes" })
public class DataSinkTask extends AbstractOutputTask
{
	public static final String DEGREE_OF_PARALLELISM_KEY = "pact.sink.dop";
	
=======
@SuppressWarnings({ "unchecked", "rawtypes" })
public class DataSinkTask extends AbstractFileOutputTask {

	// Obtain DataSinkTask Logger
	private static final Log LOG = LogFactory.getLog(DataSinkTask.class);

>>>>>>> 9f7550a4
	public static final String SORT_ORDER = "sink.sort.order";
	
	// Obtain DataSinkTask Logger
	private static final Log LOG = LogFactory.getLog(DataSinkTask.class);

	// input reader
	private RecordReader<KeyValuePair<Key, Value>> reader;

	// OutputFormat instance
	private OutputFormat format;

	// task configuration
	private TaskConfig config;

	// cancel flag
	private volatile boolean taskCanceled = false;

	// the memory dedicated to the sorter
	private long availableMemory;

	// maximum number of file handles
	private int maxFileHandles;

	// the fill fraction of the buffers that triggers the spilling
	private float spillThreshold;

	/**
	 * {@inheritDoc}
	 */
	@Override
	public void registerInputOutput() {
		if (LOG.isDebugEnabled())
			LOG.debug(getLogString("Start registering input and output"));

		// initialize OutputFormat
		initOutputFormat();
		// initialize input reader
		initInputReader();
<<<<<<< HEAD
=======

		// set up memory and I/O parameters
		this.availableMemory = config.getMemorySize();
		this.maxFileHandles = config.getNumFilehandles();
		this.spillThreshold = config.getSortSpillingTreshold();
>>>>>>> 9f7550a4

		if (LOG.isDebugEnabled())
			LOG.debug(getLogString("Finished registering input and output"));
	}

	/**
	 * {@inheritDoc}
	 */
	@Override
	public void invoke() throws Exception {
		if (LOG.isInfoEnabled())
			LOG.info(getLogString("Start PACT code"));

		final OutputFormat format = this.format;
<<<<<<< HEAD
		
		//Input is wrapped so that it can also be sorted if required
		CloseableInputProvider<KeyValuePair<Key, Value>> inputProvider = null;
		
		try {
=======

		// obtain FSDataOutputStream asynchronously, since HDFS client can not handle InterruptedExceptions
		OutputPathOpenThread opot = new OutputPathOpenThread(path,
			this.getEnvironment().getIndexInSubtaskGroup() + 1, 10000);
		opot.start();

		FSDataOutputStream fdos = null;

		// obtain grouped iterator
		CloseableInputProvider<KeyValuePair<Key, Value>> sortedInputProvider = null;

		try {
			sortedInputProvider = obtainInput();
			Iterator<KeyValuePair<Key, Value>> iter = sortedInputProvider.getIterator();

			LOG.debug("Iterator obtained: " + this.getEnvironment().getTaskName() + " ("
				+ (this.getEnvironment().getIndexInSubtaskGroup() + 1) + "/"
				+ this.getEnvironment().getCurrentNumberOfSubtasks() + ")");

			// get FSDataOutputStream
			fdos = opot.getFSDataOutputStream();

>>>>>>> 9f7550a4
			// check if task has been canceled
			if (this.taskCanceled) {
				return;
			}

			inputProvider = obtainInput();
			Iterator<KeyValuePair<Key, Value>> iter = inputProvider.getIterator();
			
			if (LOG.isDebugEnabled()) {
				LOG.debug("Iterator obtained: " + this.getEnvironment().getTaskName() + " ("
				+ (this.getEnvironment().getIndexInSubtaskGroup() + 1) + "/"
				+ this.getEnvironment().getCurrentNumberOfSubtasks() + ")");

				LOG.debug(getLogString("Starting to produce output"));
			}

			// open
			format.open(this.getEnvironment().getIndexInSubtaskGroup() + 1);

			// work
			while (!this.taskCanceled && iter.hasNext())
			{
				KeyValuePair pair = iter.next();
				format.writeRecord(pair);
			}
			
			// close. We close here such that a regular close throwing an exception marks a task as failed.
			if (!this.taskCanceled) {
				this.format.close();
				this.format = null;
			}
		} catch (Exception ex) {
			// drop, if the task was canceled
			if (!this.taskCanceled) {
				if (LOG.isErrorEnabled())
					LOG.error(getLogString("Error in Pact user code: " + ex.getMessage()), ex);
				throw ex;
			}
<<<<<<< HEAD
		}
		finally {
			if (inputProvider != null) {
				inputProvider.close();
=======

		} finally {
			if (sortedInputProvider != null) {
				sortedInputProvider.close();
>>>>>>> 9f7550a4
			}

			if (this.format != null) {
				// close format, if it has not been closed, yet.
				// This should only be the case if we had a previous error, or were cancelled.
				try {
					this.format.close();
				} catch (Throwable t) {
				}
<<<<<<< HEAD
				catch (Throwable t) {
					if (LOG.isWarnEnabled())
						LOG.warn(getLogString("Error closing the ouput format."), t);
=======
			}

			if (fdos != null) {
				// close file stream
				try {
					fdos.close();
				} catch (Throwable t) {
>>>>>>> 9f7550a4
				}
			}
		}

		if (!this.taskCanceled) {
			if (LOG.isDebugEnabled())
				LOG.debug(getLogString("Finished producing output"));

			if (LOG.isInfoEnabled())
				LOG.info(getLogString("Finished PACT code"));
		} else {
			if (LOG.isWarnEnabled())
				LOG.warn(getLogString("PACT code cancelled"));
		}
	}

	/*
	 * (non-Javadoc)
	 * @see eu.stratosphere.nephele.template.AbstractInvokable#cancel()
	 */
	@Override
	public void cancel() throws Exception {
		this.taskCanceled = true;
		if (LOG.isWarnEnabled())
			LOG.warn(getLogString("Cancelling PACT code"));
	}

	/**
	 * Initializes the OutputFormat implementation and configuration.
	 * 
	 * @throws RuntimeException
	 *         Throws if instance of OutputFormat implementation can not be
	 *         obtained.
	 */
	private void initOutputFormat() {
		// obtain task configuration (including stub parameters)
		this.config = new TaskConfig(getRuntimeConfiguration());

		// obtain stub implementation class
		ClassLoader cl;
		try {
			cl = LibraryCacheManager.getClassLoader(getEnvironment().getJobID());
			Class<? extends OutputFormat> formatClass = this.config.getStubClass(OutputFormat.class, cl);
			// obtain instance of stub implementation
			this.format = formatClass.newInstance();
		}
		catch (IOException ioe) {
			throw new RuntimeException("Library cache manager could not be instantiated.", ioe);
		}
		catch (ClassNotFoundException cnfe) {
			throw new RuntimeException("OutputFormat implementation class was not found.", cnfe);
		}
		catch (InstantiationException ie) {
			throw new RuntimeException("OutputFormat implementation could not be instanciated.", ie);
		}
		catch (IllegalAccessException iae) {
			throw new RuntimeException("OutputFormat implementations nullary constructor is not accessible.", iae);
		}
		
		// configure the stub. catch exceptions here extra, to report them as originating from the user code 
		try {
			this.format.configure(this.config.getStubParameters());
		}
		catch (Throwable t) {
			throw new RuntimeException("The user defined 'configure()' method caused an error: " + t.getMessage(), t);
		}
	}

	/**
	 * Initializes the input reader of the DataSinkTask.
	 * 
	 * @throws RuntimeException
	 *         Thrown if no input ship strategy was provided.
	 */
	private void initInputReader() {
		// create RecordDeserializer
		RecordDeserializer<KeyValuePair<Key, Value>> deserializer = new KeyValuePairDeserializer(
			this.format.getKeyType(), format.getValueType());

		// determine distribution pattern for reader from input ship strategy
		DistributionPattern dp = null;
		switch (config.getInputShipStrategy(0)) {
		case FORWARD:
			// forward requires Pointwise DP
			dp = new PointwiseDistributionPattern();
			break;
		case PARTITION_RANGE:
			dp = new BipartiteDistributionPattern();
			break;
		default:
			throw new RuntimeException("No valid input ship strategy provided for DataSinkTask.");
		}

		// create reader
		// map has only one input, so we create one reader (id=0).
		this.reader = new RecordReader<KeyValuePair<Key, Value>>(this, deserializer, dp);

		// set up memory and I/O parameters in case of sorting
		this.availableMemory = config.getMemorySize();
		this.maxFileHandles = config.getNumFilehandles();
		this.spillThreshold = config.getSortSpillingTreshold();
	}

	/**
	 * Returns an iterator over all k-v pairs of the ReduceTasks input. The
	 * pairs which are returned by the iterator are grouped by their keys.
	 * 
	 * @return A key-grouped iterator over all input key-value pairs.
	 * @throws RuntimeException
	 *         Throws RuntimeException if it is not possible to obtain a
	 *         grouped iterator.
	 */
	private CloseableInputProvider<KeyValuePair<Key, Value>> obtainInput() {

		// obtain the MemoryManager of the TaskManager
		final MemoryManager memoryManager = getEnvironment().getMemoryManager();
		// obtain the IOManager of the TaskManager
		final IOManager ioManager = getEnvironment().getIOManager();

		// obtain input key type
		final Class<Key> keyClass = format.getKeyType();
		// obtain input value type
		final Class<Value> valueClass = format.getValueType();

		// obtain key serializer
		final SerializationFactory<Key> keySerialization = new WritableSerializationFactory<Key>(keyClass);
		// obtain value serializer
		final SerializationFactory<Value> valSerialization = new WritableSerializationFactory<Value>(valueClass);

		// obtain grouped iterator defined by local strategy
		switch (config.getLocalStrategy()) {

		// local strategy is NONE
		// input is already grouped, an iterator that wraps the reader is
		// created and returned
		case NONE: {
			// iterator wraps input reader
			Iterator<KeyValuePair<Key, Value>> iter = new Iterator<KeyValuePair<Key, Value>>() {

				@Override
				public boolean hasNext() {
					return reader.hasNext();
				}

				@Override
				public KeyValuePair<Key, Value> next() {
					try {
						return reader.next();
					} catch (Exception e) {
						throw new RuntimeException(e);
					}
				}

				@Override
				public void remove() {
				}

			};

			return new SimpleCloseableInputProvider<KeyValuePair<Key, Value>>(iter);
		}

			// local strategy is SORT
			// The input is grouped using a sort-merge strategy.
			// An iterator on the sorted pairs is created and returned.
		case SORT: {
			final Order sortOrder = Order.valueOf(getRuntimeConfiguration().getString(SORT_ORDER, ""));
			
			// create a key comparator
			final Comparator<Key> keyComparator;

			if (sortOrder == Order.ASCENDING || sortOrder == Order.ANY) {
				keyComparator = new Comparator<Key>() {
					@Override
					public int compare(Key k1, Key k2) {
						return k1.compareTo(k2);
					}
				};
			} else {
				keyComparator = new Comparator<Key>() {
					@Override
					public int compare(Key k1, Key k2) {
						return k2.compareTo(k1);
					}
				};
			}


			try {
				// instantiate a sort-merger
				SortMerger<Key, Value> sortMerger = new UnilateralSortMerger<Key, Value>(memoryManager, ioManager,
					this.availableMemory, this.maxFileHandles, keySerialization,
					valSerialization, keyComparator, reader, this, this.spillThreshold);
				// obtain and return a grouped iterator from the sort-merger
				return sortMerger;
			} catch (MemoryAllocationException mae) {
				throw new RuntimeException(
					"MemoryManager is not able to provide the required amount of memory for ReduceTask", mae);
			} catch (IOException ioe) {
				throw new RuntimeException("IOException caught when obtaining SortMerger for ReduceTask", ioe);
			}
		}
<<<<<<< HEAD
=======

>>>>>>> 9f7550a4
		default:
			throw new RuntimeException("Invalid local strategy provided for ReduceTask.");
		}

	}
	
	// ------------------------------------------------------------------------
	//                     Degree of parallelism & checks
	// ------------------------------------------------------------------------
	
	/**
	 * {@inheritDoc}
	 */
<<<<<<< HEAD
	@Override
	public int getMaximumNumberOfSubtasks()
	{
		if (!(this.format instanceof FileOutputFormat)) {
			return -1;
		}
		
		// ----------------- This code applies only to file inputs ------------------
		
		final String pathName = this.config.getStubParameter(FileOutputFormat.FILE_PARAMETER_KEY, null);
		final Path path;
		
		if (pathName == null) {
			return 0;
		}
		
		try {
			path = new Path(pathName);
		}
		catch (Throwable t) {
			return 0;
		}

		// Check if the path is valid
		try {
			final FileSystem fs = path.getFileSystem();
			try {
				final FileStatus f = fs.getFileStatus(path);
				if (f == null) {
					return 1;
				}
				// If the path points to a directory we allow an infinity number of subtasks
				if (f.isDir()) {
					return -1;
				}
				else {
					// path points to an existing file. delete it, to prevent errors appearing
					// when overwriting the file (HDFS causes non-deterministic errors there)
					fs.delete(path, false);
					return 1;
				}
			}
			catch (FileNotFoundException fnfex) {
				// The exception is thrown if the requested file/directory does not exist.
				// if the degree of parallelism is > 1, we create a directory for this path
				int dop = getRuntimeConfiguration().getInteger(DEGREE_OF_PARALLELISM_KEY, -1);
				if (dop == 1) {
					// a none existing file and a degree of parallelism that is one
					return 1;
=======
	public static class OutputPathOpenThread extends Thread {

		private final Object lock = new Object();

		private final Path path;

		private final long timeoutMillies;

		private final int taskIndex;

		private volatile FSDataOutputStream fdos;

		private volatile Exception exception;

		private volatile boolean canceled = false;

		public OutputPathOpenThread(Path path, int taskIndex, long timeoutMillies) {
			this.path = path;
			this.timeoutMillies = timeoutMillies;
			this.taskIndex = taskIndex;
		}

		@Override
		public void run() {

			try {
				final FileSystem fs = this.path.getFileSystem();
				Path p = this.path;

				if (fs.exists(this.path) && fs.getFileStatus(this.path).isDir()) {
					// write output in directory

					p = this.path.suffix(Path.SEPARATOR + this.taskIndex);
				}

				final FSDataOutputStream stream = fs.create(p, true);

				// create output file
				synchronized (this.lock) {
					this.lock.notifyAll();

					if (!this.canceled) {
						this.fdos = stream;
					} else {
						this.fdos = null;
						stream.close();
					}
				}
			} catch (Exception t) {
				synchronized (this.lock) {
					this.canceled = true;
					this.exception = t;
				}
			}
		}

		public FSDataOutputStream getFSDataOutputStream()
				throws Exception {
			long start = System.currentTimeMillis();
			long remaining = this.timeoutMillies;

			if (this.exception != null) {
				throw this.exception;
			}
			if (this.fdos != null) {
				return this.fdos;
			}

			synchronized (this.lock) {
				do {
					try {
						this.lock.wait(remaining);
					} catch (InterruptedException iex) {
						this.canceled = true;
						if (this.fdos != null) {
							try {
								this.fdos.close();
							} catch (Throwable t) {
							}
						}
						throw new Exception("Output Path Opener was interrupted.");
					}
				} while (this.exception == null && this.fdos == null &&
						(remaining = this.timeoutMillies + start - System.currentTimeMillis()) > 0);

				if (this.exception != null) {
					if (this.fdos != null) {
						try {
							this.fdos.close();
						} catch (Throwable t) {
						}
					}
					throw this.exception;
				}

				if (this.fdos != null) {
					return this.fdos;
>>>>>>> 9f7550a4
				}

				// a degree of parallelism greater one, or an unspecified one. in all cases, create a directory
				// the output
				fs.mkdirs(path);
				return -1;
			}
<<<<<<< HEAD
		}
		catch (IOException e) {
			// any other kind of I/O exception: we assume only a degree of one here
			return 1;
=======

			// try to forcefully shut this thread down
			throw new Exception("Output Path Opener timed out.");
>>>>>>> 9f7550a4
		}
	}

	// ------------------------------------------------------------------------
	// Utilities
	// ------------------------------------------------------------------------

	/**
	 * Utility function that composes a string for logging purposes. The string includes the given message and
	 * the index of the task in its task group together with the number of tasks in the task group.
	 * 
	 * @param message
	 *        The main message for the log.
	 * @return The string ready for logging.
	 */
	private String getLogString(String message) {
		StringBuilder bld = new StringBuilder(128);
		bld.append(message);
		bld.append(':').append(' ');
		bld.append(this.getEnvironment().getTaskName());
		bld.append(' ').append('(');
		bld.append(this.getEnvironment().getIndexInSubtaskGroup() + 1);
		bld.append('/');
		bld.append(this.getEnvironment().getCurrentNumberOfSubtasks());
		bld.append(')');
		return bld.toString();
	}
}<|MERGE_RESOLUTION|>--- conflicted
+++ resolved
@@ -59,25 +59,16 @@
  * 
  * @author Fabian Hueske
  */
-<<<<<<< HEAD
 @SuppressWarnings( { "unchecked", "rawtypes" })
 public class DataSinkTask extends AbstractOutputTask
 {
 	public static final String DEGREE_OF_PARALLELISM_KEY = "pact.sink.dop";
 	
-=======
-@SuppressWarnings({ "unchecked", "rawtypes" })
-public class DataSinkTask extends AbstractFileOutputTask {
-
+	public static final String SORT_ORDER = "sink.sort.order";
+	
 	// Obtain DataSinkTask Logger
 	private static final Log LOG = LogFactory.getLog(DataSinkTask.class);
 
->>>>>>> 9f7550a4
-	public static final String SORT_ORDER = "sink.sort.order";
-	
-	// Obtain DataSinkTask Logger
-	private static final Log LOG = LogFactory.getLog(DataSinkTask.class);
-
 	// input reader
 	private RecordReader<KeyValuePair<Key, Value>> reader;
 
@@ -89,7 +80,7 @@
 
 	// cancel flag
 	private volatile boolean taskCanceled = false;
-
+	
 	// the memory dedicated to the sorter
 	private long availableMemory;
 
@@ -103,7 +94,8 @@
 	 * {@inheritDoc}
 	 */
 	@Override
-	public void registerInputOutput() {
+	public void registerInputOutput()
+	{
 		if (LOG.isDebugEnabled())
 			LOG.debug(getLogString("Start registering input and output"));
 
@@ -111,14 +103,6 @@
 		initOutputFormat();
 		// initialize input reader
 		initInputReader();
-<<<<<<< HEAD
-=======
-
-		// set up memory and I/O parameters
-		this.availableMemory = config.getMemorySize();
-		this.maxFileHandles = config.getNumFilehandles();
-		this.spillThreshold = config.getSortSpillingTreshold();
->>>>>>> 9f7550a4
 
 		if (LOG.isDebugEnabled())
 			LOG.debug(getLogString("Finished registering input and output"));
@@ -128,41 +112,17 @@
 	 * {@inheritDoc}
 	 */
 	@Override
-	public void invoke() throws Exception {
+	public void invoke() throws Exception
+	{
 		if (LOG.isInfoEnabled())
 			LOG.info(getLogString("Start PACT code"));
 
 		final OutputFormat format = this.format;
-<<<<<<< HEAD
 		
 		//Input is wrapped so that it can also be sorted if required
 		CloseableInputProvider<KeyValuePair<Key, Value>> inputProvider = null;
 		
 		try {
-=======
-
-		// obtain FSDataOutputStream asynchronously, since HDFS client can not handle InterruptedExceptions
-		OutputPathOpenThread opot = new OutputPathOpenThread(path,
-			this.getEnvironment().getIndexInSubtaskGroup() + 1, 10000);
-		opot.start();
-
-		FSDataOutputStream fdos = null;
-
-		// obtain grouped iterator
-		CloseableInputProvider<KeyValuePair<Key, Value>> sortedInputProvider = null;
-
-		try {
-			sortedInputProvider = obtainInput();
-			Iterator<KeyValuePair<Key, Value>> iter = sortedInputProvider.getIterator();
-
-			LOG.debug("Iterator obtained: " + this.getEnvironment().getTaskName() + " ("
-				+ (this.getEnvironment().getIndexInSubtaskGroup() + 1) + "/"
-				+ this.getEnvironment().getCurrentNumberOfSubtasks() + ")");
-
-			// get FSDataOutputStream
-			fdos = opot.getFSDataOutputStream();
-
->>>>>>> 9f7550a4
 			// check if task has been canceled
 			if (this.taskCanceled) {
 				return;
@@ -194,46 +154,29 @@
 				this.format.close();
 				this.format = null;
 			}
-		} catch (Exception ex) {
+		}
+		catch (Exception ex) {
 			// drop, if the task was canceled
 			if (!this.taskCanceled) {
 				if (LOG.isErrorEnabled())
 					LOG.error(getLogString("Error in Pact user code: " + ex.getMessage()), ex);
 				throw ex;
 			}
-<<<<<<< HEAD
 		}
 		finally {
 			if (inputProvider != null) {
 				inputProvider.close();
-=======
-
-		} finally {
-			if (sortedInputProvider != null) {
-				sortedInputProvider.close();
->>>>>>> 9f7550a4
-			}
-
+			}
+			
 			if (this.format != null) {
 				// close format, if it has not been closed, yet.
 				// This should only be the case if we had a previous error, or were cancelled.
 				try {
 					this.format.close();
-				} catch (Throwable t) {
-				}
-<<<<<<< HEAD
+				}
 				catch (Throwable t) {
 					if (LOG.isWarnEnabled())
 						LOG.warn(getLogString("Error closing the ouput format."), t);
-=======
-			}
-
-			if (fdos != null) {
-				// close file stream
-				try {
-					fdos.close();
-				} catch (Throwable t) {
->>>>>>> 9f7550a4
 				}
 			}
 		}
@@ -244,7 +187,8 @@
 
 			if (LOG.isInfoEnabled())
 				LOG.info(getLogString("Finished PACT code"));
-		} else {
+		}
+		else {
 			if (LOG.isWarnEnabled())
 				LOG.warn(getLogString("PACT code cancelled"));
 		}
@@ -255,7 +199,8 @@
 	 * @see eu.stratosphere.nephele.template.AbstractInvokable#cancel()
 	 */
 	@Override
-	public void cancel() throws Exception {
+	public void cancel() throws Exception
+	{
 		this.taskCanceled = true;
 		if (LOG.isWarnEnabled())
 			LOG.warn(getLogString("Cancelling PACT code"));
@@ -268,7 +213,8 @@
 	 *         Throws if instance of OutputFormat implementation can not be
 	 *         obtained.
 	 */
-	private void initOutputFormat() {
+	private void initOutputFormat()
+	{
 		// obtain task configuration (including stub parameters)
 		this.config = new TaskConfig(getRuntimeConfiguration());
 
@@ -308,7 +254,8 @@
 	 * @throws RuntimeException
 	 *         Thrown if no input ship strategy was provided.
 	 */
-	private void initInputReader() {
+	private void initInputReader()
+	{
 		// create RecordDeserializer
 		RecordDeserializer<KeyValuePair<Key, Value>> deserializer = new KeyValuePairDeserializer(
 			this.format.getKeyType(), format.getValueType());
@@ -336,7 +283,7 @@
 		this.maxFileHandles = config.getNumFilehandles();
 		this.spillThreshold = config.getSortSpillingTreshold();
 	}
-
+	
 	/**
 	 * Returns an iterator over all k-v pairs of the ReduceTasks input. The
 	 * pairs which are returned by the iterator are grouped by their keys.
@@ -347,7 +294,7 @@
 	 *         grouped iterator.
 	 */
 	private CloseableInputProvider<KeyValuePair<Key, Value>> obtainInput() {
-
+		
 		// obtain the MemoryManager of the TaskManager
 		final MemoryManager memoryManager = getEnvironment().getMemoryManager();
 		// obtain the IOManager of the TaskManager
@@ -392,8 +339,8 @@
 				}
 
 			};
-
-			return new SimpleCloseableInputProvider<KeyValuePair<Key, Value>>(iter);
+			
+			return new SimpleCloseableInputProvider<KeyValuePair<Key,Value>>(iter);
 		}
 
 			// local strategy is SORT
@@ -404,8 +351,8 @@
 			
 			// create a key comparator
 			final Comparator<Key> keyComparator;
-
-			if (sortOrder == Order.ASCENDING || sortOrder == Order.ANY) {
+			
+			if(sortOrder == Order.ASCENDING || sortOrder == Order.ANY) {
 				keyComparator = new Comparator<Key>() {
 					@Override
 					public int compare(Key k1, Key k2) {
@@ -436,10 +383,6 @@
 				throw new RuntimeException("IOException caught when obtaining SortMerger for ReduceTask", ioe);
 			}
 		}
-<<<<<<< HEAD
-=======
-
->>>>>>> 9f7550a4
 		default:
 			throw new RuntimeException("Invalid local strategy provided for ReduceTask.");
 		}
@@ -453,7 +396,6 @@
 	/**
 	 * {@inheritDoc}
 	 */
-<<<<<<< HEAD
 	@Override
 	public int getMaximumNumberOfSubtasks()
 	{
@@ -503,105 +445,6 @@
 				if (dop == 1) {
 					// a none existing file and a degree of parallelism that is one
 					return 1;
-=======
-	public static class OutputPathOpenThread extends Thread {
-
-		private final Object lock = new Object();
-
-		private final Path path;
-
-		private final long timeoutMillies;
-
-		private final int taskIndex;
-
-		private volatile FSDataOutputStream fdos;
-
-		private volatile Exception exception;
-
-		private volatile boolean canceled = false;
-
-		public OutputPathOpenThread(Path path, int taskIndex, long timeoutMillies) {
-			this.path = path;
-			this.timeoutMillies = timeoutMillies;
-			this.taskIndex = taskIndex;
-		}
-
-		@Override
-		public void run() {
-
-			try {
-				final FileSystem fs = this.path.getFileSystem();
-				Path p = this.path;
-
-				if (fs.exists(this.path) && fs.getFileStatus(this.path).isDir()) {
-					// write output in directory
-
-					p = this.path.suffix(Path.SEPARATOR + this.taskIndex);
-				}
-
-				final FSDataOutputStream stream = fs.create(p, true);
-
-				// create output file
-				synchronized (this.lock) {
-					this.lock.notifyAll();
-
-					if (!this.canceled) {
-						this.fdos = stream;
-					} else {
-						this.fdos = null;
-						stream.close();
-					}
-				}
-			} catch (Exception t) {
-				synchronized (this.lock) {
-					this.canceled = true;
-					this.exception = t;
-				}
-			}
-		}
-
-		public FSDataOutputStream getFSDataOutputStream()
-				throws Exception {
-			long start = System.currentTimeMillis();
-			long remaining = this.timeoutMillies;
-
-			if (this.exception != null) {
-				throw this.exception;
-			}
-			if (this.fdos != null) {
-				return this.fdos;
-			}
-
-			synchronized (this.lock) {
-				do {
-					try {
-						this.lock.wait(remaining);
-					} catch (InterruptedException iex) {
-						this.canceled = true;
-						if (this.fdos != null) {
-							try {
-								this.fdos.close();
-							} catch (Throwable t) {
-							}
-						}
-						throw new Exception("Output Path Opener was interrupted.");
-					}
-				} while (this.exception == null && this.fdos == null &&
-						(remaining = this.timeoutMillies + start - System.currentTimeMillis()) > 0);
-
-				if (this.exception != null) {
-					if (this.fdos != null) {
-						try {
-							this.fdos.close();
-						} catch (Throwable t) {
-						}
-					}
-					throw this.exception;
-				}
-
-				if (this.fdos != null) {
-					return this.fdos;
->>>>>>> 9f7550a4
 				}
 
 				// a degree of parallelism greater one, or an unspecified one. in all cases, create a directory
@@ -609,33 +452,27 @@
 				fs.mkdirs(path);
 				return -1;
 			}
-<<<<<<< HEAD
 		}
 		catch (IOException e) {
 			// any other kind of I/O exception: we assume only a degree of one here
 			return 1;
-=======
-
-			// try to forcefully shut this thread down
-			throw new Exception("Output Path Opener timed out.");
->>>>>>> 9f7550a4
 		}
 	}
 
 	// ------------------------------------------------------------------------
-	// Utilities
+	//                               Utilities
 	// ------------------------------------------------------------------------
-
+	
 	/**
 	 * Utility function that composes a string for logging purposes. The string includes the given message and
 	 * the index of the task in its task group together with the number of tasks in the task group.
-	 * 
-	 * @param message
-	 *        The main message for the log.
+	 *  
+	 * @param message The main message for the log.
 	 * @return The string ready for logging.
 	 */
-	private String getLogString(String message) {
-		StringBuilder bld = new StringBuilder(128);
+	private String getLogString(String message)
+	{
+		StringBuilder bld = new StringBuilder(128);	
 		bld.append(message);
 		bld.append(':').append(' ');
 		bld.append(this.getEnvironment().getTaskName());
